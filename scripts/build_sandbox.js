/**
 * @license
 * Copyright 2025 Google LLC
 * SPDX-License-Identifier: Apache-2.0
 */

//
// Licensed under the Apache License, Version 2.0 (the "License");
// you may not use this file except in compliance with the License.
// You may obtain a copy of the License at
//
//     http://www.apache.org/licenses/LICENSE-2.0
//
// Unless required by applicable law or agreed to in writing, software
// distributed under the License is distributed on an "AS IS" BASIS,
// WITHOUT WARRANTIES OR CONDITIONS OF ANY KIND, either express or implied.
// See the License for the specific language governing permissions and
// limitations under the License.

import { execSync } from 'child_process';
import { chmodSync, readFileSync, rmSync } from 'fs';
import { join } from 'path';
import yargs from 'yargs';
import { hideBin } from 'yargs/helpers';
import cliPkgJson from '../packages/cli/package.json' with { type: 'json' };

const argv = yargs(hideBin(process.argv))
  .option('s', {
    alias: 'skip-npm-install-build',
    type: 'boolean',
    default: false,
    description: 'skip npm install + npm run build',
  })
  .option('f', {
    alias: 'dockerfile',
    type: 'string',
    description: 'use <dockerfile> for custom image',
  })
  .option('i', {
    alias: 'image',
    type: 'string',
    description: 'use <image> name for custom image',
  }).argv;

let sandboxCommand;
try {
  sandboxCommand = execSync('node scripts/sandbox_command.js')
    .toString()
    .trim();
<<<<<<< HEAD
} catch {
  console.warn('ERROR: could not detect sandbox container command');
=======
} catch (e) {
  console.error('ERROR: failed to determine sandbox container command.');
  console.error(e);
>>>>>>> b26b1f57
  process.exit(0);
}

if (sandboxCommand === 'sandbox-exec') {
  console.warn(
    "WARNING: cannot use container-based sandboxing when 'sandbox-exec' (Mac OS seatbelt) is enabled.",
  );
  process.exit(0);
}

console.log(`using ${sandboxCommand} for sandboxing`);

const baseImage = cliPkgJson.config.sandboxImageUri;
const customImage = argv.i;
const baseDockerfile = 'Dockerfile';
const customDockerfile = argv.f;

if (!baseImage?.length) {
  console.warn(
    'No default image tag specified in gemini-cli/packages/cli/package.json',
  );
}

if (!argv.s) {
  execSync('npm install', { stdio: 'inherit' });
  execSync('npm run build --workspaces', { stdio: 'inherit' });
}

console.log('packing @gemini-cli/cli ...');
const cliPackageDir = join('packages', 'cli');
rmSync(join(cliPackageDir, 'dist', 'gemini-cli-cli-*.tgz'), { force: true });
execSync(`npm pack -w @gemini-cli/cli --pack-destination ./packages/cli/dist`, {
  stdio: 'ignore',
});

console.log('packing @gemini-cli/core ...');
const corePackageDir = join('packages', 'core');
rmSync(join(corePackageDir, 'dist', 'gemini-cli-core-*.tgz'), { force: true });
execSync(
  `npm pack -w @gemini-cli/core --pack-destination ./packages/core/dist`,
  { stdio: 'ignore' },
);

const packageVersion = JSON.parse(
  readFileSync(join(process.cwd(), 'package.json'), 'utf-8'),
).version;

chmodSync(
  join(cliPackageDir, 'dist', `gemini-cli-cli-${packageVersion}.tgz`),
  0o755,
);
chmodSync(
  join(corePackageDir, 'dist', `gemini-cli-core-${packageVersion}.tgz`),
  0o755,
);

const buildStdout = process.env.VERBOSE ? 'inherit' : 'pipe';

function buildImage(imageName, dockerfile) {
  console.log(`building ${imageName} ... (can be slow first time)`);
  const buildCommand =
    sandboxCommand === 'podman'
      ? `${sandboxCommand} build --authfile=<(echo '{}')`
      : `${sandboxCommand} build`;

  const npmPackageVersion = JSON.parse(
    readFileSync(join(process.cwd(), 'package.json'), 'utf-8'),
  ).version;

  try {
    execSync(
      `${buildCommand} ${
        process.env.BUILD_SANDBOX_FLAGS || ''
      } --build-arg CLI_VERSION_ARG=${npmPackageVersion} -f "${dockerfile}" -t "${imageName}" .`,
      { stdio: buildStdout, shell: '/bin/bash' },
    );
  } catch (e) {
    console.error(`\nError building sandbox image "${imageName}".`);
    if (e.stdout?.length) {
      console.error('--- STDOUT ---');
      console.error(e.stdout.toString());
    }
    if (e.stderr?.length) {
      console.error('--- STDERR ---');
      console.error(e.stderr.toString());
    }
    process.exit(1);
  }
  console.log(`built ${imageName}`);
}

if (baseImage && baseDockerfile) {
  buildImage(baseImage, baseDockerfile);
}

if (customDockerfile && customImage) {
  buildImage(customImage, customDockerfile);
}

execSync(`${sandboxCommand} image prune -f`, { stdio: 'ignore' });<|MERGE_RESOLUTION|>--- conflicted
+++ resolved
@@ -47,14 +47,8 @@
   sandboxCommand = execSync('node scripts/sandbox_command.js')
     .toString()
     .trim();
-<<<<<<< HEAD
 } catch {
   console.warn('ERROR: could not detect sandbox container command');
-=======
-} catch (e) {
-  console.error('ERROR: failed to determine sandbox container command.');
-  console.error(e);
->>>>>>> b26b1f57
   process.exit(0);
 }
 
