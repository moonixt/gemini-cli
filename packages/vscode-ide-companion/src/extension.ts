/**
 * @license
 * Copyright 2025 Google LLC
 * SPDX-License-Identifier: Apache-2.0
 */

import * as vscode from 'vscode';
import { IDEServer } from './ide-server';
<<<<<<< HEAD
import { DiffContentProvider } from './diff-content-provider';
import { DiffManager } from './diff-manager';

let ideServer: IDEServer;
let logger: vscode.OutputChannel;
export const DIFF_SCHEME = 'gemini-diff';

export async function activate(context: vscode.ExtensionContext) {
  logger = vscode.window.createOutputChannel('Gemini CLI IDE Companion');
  logger.show();
  logger.appendLine('Starting Gemini CLI IDE Companion server...');

  const diffContentProvider = new DiffContentProvider();
  const diffManager = new DiffManager(
    logger,
    diffContentProvider,
    (notification) => {
      ideServer.broadcastNotification(notification);
    },
  );

  context.subscriptions.push(
    vscode.workspace.registerTextDocumentContentProvider(
      DIFF_SCHEME,
      diffContentProvider,
    ),
    vscode.commands.registerCommand(
      'gemini.diff.accept',
      (uri?: vscode.Uri) => {
        const docUri = uri ?? vscode.window.activeTextEditor?.document.uri;
        if (docUri && docUri.scheme === DIFF_SCHEME) {
          diffManager.acceptDiff(docUri);
        }
      },
    ),
    vscode.commands.registerCommand(
      'gemini.diff.cancel',
      (uri?: vscode.Uri) => {
        const docUri = uri ?? vscode.window.activeTextEditor?.document.uri;
        if (docUri && docUri.scheme === DIFF_SCHEME) {
          diffManager.cancelDiff(docUri);
        }
      },
    ),
  );

  ideServer = new IDEServer(logger, diffManager);
=======
import { createLogger } from './utils/logger';

const IDE_WORKSPACE_PATH_ENV_VAR = 'GEMINI_CLI_IDE_WORKSPACE_PATH';

let ideServer: IDEServer;
let logger: vscode.OutputChannel;
let log: (message: string) => void = () => {};

function updateWorkspacePath(context: vscode.ExtensionContext) {
  const workspaceFolders = vscode.workspace.workspaceFolders;
  if (workspaceFolders && workspaceFolders.length === 1) {
    const workspaceFolder = workspaceFolders[0];
    context.environmentVariableCollection.replace(
      IDE_WORKSPACE_PATH_ENV_VAR,
      workspaceFolder.uri.fsPath,
    );
  } else {
    context.environmentVariableCollection.replace(
      IDE_WORKSPACE_PATH_ENV_VAR,
      '',
    );
  }
}

export async function activate(context: vscode.ExtensionContext) {
  logger = vscode.window.createOutputChannel('Gemini CLI IDE Companion');
  log = createLogger(context, logger);
  log('Extension activated');

  updateWorkspacePath(context);

  ideServer = new IDEServer(log);
>>>>>>> 7356764a
  try {
    await ideServer.start(context);
  } catch (err) {
    const message = err instanceof Error ? err.message : String(err);
    log(`Failed to start IDE server: ${message}`);
  }

  context.subscriptions.push(
    vscode.workspace.onDidChangeWorkspaceFolders(() => {
      updateWorkspacePath(context);
    }),
    vscode.commands.registerCommand('gemini-cli.runGeminiCLI', () => {
      const geminiCmd = 'gemini';
      const terminal = vscode.window.createTerminal(`Gemini CLI`);
      terminal.show();
      terminal.sendText(geminiCmd);
    }),
  );
}

export async function deactivate(): Promise<void> {
  log('Extension deactivated');
  try {
    if (ideServer) {
      await ideServer.stop();
    }
  } catch (err) {
    const message = err instanceof Error ? err.message : String(err);
    log(`Failed to stop IDE server during deactivation: ${message}`);
  } finally {
    if (logger) {
      logger.dispose();
    }
  }
}<|MERGE_RESOLUTION|>--- conflicted
+++ resolved
@@ -6,18 +6,40 @@
 
 import * as vscode from 'vscode';
 import { IDEServer } from './ide-server';
-<<<<<<< HEAD
 import { DiffContentProvider } from './diff-content-provider';
 import { DiffManager } from './diff-manager';
+import { createLogger } from './utils/logger';
+
+const IDE_WORKSPACE_PATH_ENV_VAR = 'GEMINI_CLI_IDE_WORKSPACE_PATH';
+export const DIFF_SCHEME = 'gemini-diff';
 
 let ideServer: IDEServer;
 let logger: vscode.OutputChannel;
-export const DIFF_SCHEME = 'gemini-diff';
+
+let log: (message: string) => void = () => {};
+
+function updateWorkspacePath(context: vscode.ExtensionContext) {
+  const workspaceFolders = vscode.workspace.workspaceFolders;
+  if (workspaceFolders && workspaceFolders.length === 1) {
+    const workspaceFolder = workspaceFolders[0];
+    context.environmentVariableCollection.replace(
+      IDE_WORKSPACE_PATH_ENV_VAR,
+      workspaceFolder.uri.fsPath,
+    );
+  } else {
+    context.environmentVariableCollection.replace(
+      IDE_WORKSPACE_PATH_ENV_VAR,
+      '',
+    );
+  }
+}
 
 export async function activate(context: vscode.ExtensionContext) {
   logger = vscode.window.createOutputChannel('Gemini CLI IDE Companion');
-  logger.show();
-  logger.appendLine('Starting Gemini CLI IDE Companion server...');
+  log = createLogger(context, logger);
+  log('Extension activated');
+
+  updateWorkspacePath(context);
 
   const diffContentProvider = new DiffContentProvider();
   const diffManager = new DiffManager(
@@ -54,40 +76,6 @@
   );
 
   ideServer = new IDEServer(logger, diffManager);
-=======
-import { createLogger } from './utils/logger';
-
-const IDE_WORKSPACE_PATH_ENV_VAR = 'GEMINI_CLI_IDE_WORKSPACE_PATH';
-
-let ideServer: IDEServer;
-let logger: vscode.OutputChannel;
-let log: (message: string) => void = () => {};
-
-function updateWorkspacePath(context: vscode.ExtensionContext) {
-  const workspaceFolders = vscode.workspace.workspaceFolders;
-  if (workspaceFolders && workspaceFolders.length === 1) {
-    const workspaceFolder = workspaceFolders[0];
-    context.environmentVariableCollection.replace(
-      IDE_WORKSPACE_PATH_ENV_VAR,
-      workspaceFolder.uri.fsPath,
-    );
-  } else {
-    context.environmentVariableCollection.replace(
-      IDE_WORKSPACE_PATH_ENV_VAR,
-      '',
-    );
-  }
-}
-
-export async function activate(context: vscode.ExtensionContext) {
-  logger = vscode.window.createOutputChannel('Gemini CLI IDE Companion');
-  log = createLogger(context, logger);
-  log('Extension activated');
-
-  updateWorkspacePath(context);
-
-  ideServer = new IDEServer(log);
->>>>>>> 7356764a
   try {
     await ideServer.start(context);
   } catch (err) {
