/**
 * @license
 * Copyright 2025 Google LLC
 * SPDX-License-Identifier: Apache-2.0
 */

<<<<<<< HEAD
import type {
  ToolCallRequestInfo,
  ToolCallResponseInfo,
  ToolRegistry,
  ToolResult,
} from '../index.js';
import { logToolCall } from '../index.js';
import type { Config } from '../config/config.js';
import { convertToFunctionResponse } from './coreToolScheduler.js';
=======
import { ToolCallRequestInfo, ToolCallResponseInfo, Config } from '../index.js';
import { CoreToolScheduler } from './coreToolScheduler.js';
>>>>>>> 4c1c6d2b

/**
 * Executes a single tool call non-interactively by leveraging the CoreToolScheduler.
 */
export async function executeToolCall(
  config: Config,
  toolCallRequest: ToolCallRequestInfo,
  abortSignal: AbortSignal,
): Promise<ToolCallResponseInfo> {
  return new Promise<ToolCallResponseInfo>((resolve, reject) => {
    new CoreToolScheduler({
      config,
      getPreferredEditor: () => undefined,
      onEditorClose: () => {},
      onAllToolCallsComplete: async (completedToolCalls) => {
        resolve(completedToolCalls[0].response);
      },
    })
      .schedule(toolCallRequest, abortSignal)
      .catch(reject);
  });
}<|MERGE_RESOLUTION|>--- conflicted
+++ resolved
@@ -4,20 +4,12 @@
  * SPDX-License-Identifier: Apache-2.0
  */
 
-<<<<<<< HEAD
 import type {
   ToolCallRequestInfo,
   ToolCallResponseInfo,
-  ToolRegistry,
-  ToolResult,
+  Config,
 } from '../index.js';
-import { logToolCall } from '../index.js';
-import type { Config } from '../config/config.js';
-import { convertToFunctionResponse } from './coreToolScheduler.js';
-=======
-import { ToolCallRequestInfo, ToolCallResponseInfo, Config } from '../index.js';
 import { CoreToolScheduler } from './coreToolScheduler.js';
->>>>>>> 4c1c6d2b
 
 /**
  * Executes a single tool call non-interactively by leveraging the CoreToolScheduler.
