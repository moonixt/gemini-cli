--- conflicted
+++ resolved
@@ -12,29 +12,15 @@
   Tool,
   GenerateContentResponse,
 } from '@google/genai';
-<<<<<<< HEAD
-import { getFolderStructure } from '../utils/getFolderStructure.js';
+import {
+  getDirectoryContextString,
+  getEnvironmentContext,
+} from '../utils/environmentContext.js';
 import type { ServerGeminiStreamEvent, ChatCompressionInfo } from './turn.js';
 import { Turn, GeminiEventType } from './turn.js';
 import type { Config } from '../config/config.js';
 import type { UserTierId } from '../code_assist/types.js';
 import { getCoreSystemPrompt, getCompressionPrompt } from './prompts.js';
-import type { ReadManyFilesTool } from '../tools/read-many-files.js';
-=======
-import {
-  getDirectoryContextString,
-  getEnvironmentContext,
-} from '../utils/environmentContext.js';
-import {
-  Turn,
-  ServerGeminiStreamEvent,
-  GeminiEventType,
-  ChatCompressionInfo,
-} from './turn.js';
-import { Config } from '../config/config.js';
-import { UserTierId } from '../code_assist/types.js';
-import { getCoreSystemPrompt, getCompressionPrompt } from './prompts.js';
->>>>>>> 4c1c6d2b
 import { getResponseText } from '../utils/generateContentResponseUtilities.js';
 import { checkNextSpeaker } from '../utils/nextSpeakerChecker.js';
 import { reportError } from '../utils/errorReporting.js';
@@ -62,7 +48,7 @@
   NextSpeakerCheckEvent,
 } from '../telemetry/types.js';
 import { ClearcutLogger } from '../telemetry/clearcut-logger/clearcut-logger.js';
-import { IdeContext, File } from '../ide/ideContext.js';
+import type { IdeContext, File } from '../ide/ideContext.js';
 
 function isThinkingSupported(model: string) {
   if (model.startsWith('gemini-2.5')) return true;
