--- conflicted
+++ resolved
@@ -18,31 +18,12 @@
 import { createUserContent } from '@google/genai';
 import { retryWithBackoff } from '../utils/retry.js';
 import { isFunctionResponse } from '../utils/messageInspectors.js';
-<<<<<<< HEAD
 import type { ContentGenerator } from './contentGenerator.js';
 import { AuthType } from './contentGenerator.js';
 import type { Config } from '../config/config.js';
-import {
-  logApiRequest,
-  logApiResponse,
-  logApiError,
-} from '../telemetry/loggers.js';
-import {
-  getStructuredResponse,
-  getStructuredResponseFromParts,
-} from '../utils/generateContentResponseUtilities.js';
-import {
-  ApiErrorEvent,
-  ApiRequestEvent,
-  ApiResponseEvent,
-} from '../telemetry/types.js';
-=======
-import { ContentGenerator, AuthType } from './contentGenerator.js';
-import { Config } from '../config/config.js';
->>>>>>> 4c1c6d2b
 import { DEFAULT_GEMINI_FLASH_MODEL } from '../config/models.js';
 import { hasCycleInSchema } from '../tools/tools.js';
-import { StructuredError } from './turn.js';
+import type { StructuredError } from './turn.js';
 
 /**
  * Options for retrying due to invalid content from the model.
