/**
 * @license
 * Copyright 2025 Google LLC
 * SPDX-License-Identifier: Apache-2.0
 */

<<<<<<< HEAD
import type { GenerateContentResponseUsageMetadata } from '@google/genai';
import type { Config } from '../config/config.js';
import type { CompletedToolCall } from '../core/coreToolScheduler.js';
import { ToolConfirmationOutcome } from '../tools/tools.js';
=======
import { GenerateContentResponseUsageMetadata } from '@google/genai';
import { Config } from '../config/config.js';
import { CompletedToolCall } from '../core/coreToolScheduler.js';
import { DiscoveredMCPTool } from '../tools/mcp-tool.js';
import { DiffStat, FileDiff } from '../tools/tools.js';
>>>>>>> 4c1c6d2b
import { AuthType } from '../core/contentGenerator.js';
import {
  getDecisionFromOutcome,
  ToolCallDecision,
} from './tool-call-decision.js';
import { FileOperation } from './metrics.js';
export { ToolCallDecision };
import { ToolRegistry } from '../tools/tool-registry.js';

export interface BaseTelemetryEvent {
  'event.name': string;
  /** Current timestamp in ISO 8601 format */
  'event.timestamp': string;
}

type CommonFields = keyof BaseTelemetryEvent;

export class StartSessionEvent implements BaseTelemetryEvent {
  'event.name': 'cli_config';
  'event.timestamp': string;
  model: string;
  embedding_model: string;
  sandbox_enabled: boolean;
  core_tools_enabled: string;
  approval_mode: string;
  api_key_enabled: boolean;
  vertex_ai_enabled: boolean;
  debug_enabled: boolean;
  mcp_servers: string;
  telemetry_enabled: boolean;
  telemetry_log_user_prompts_enabled: boolean;
  file_filtering_respect_git_ignore: boolean;
  mcp_servers_count: number;
  mcp_tools_count?: number;
  mcp_tools?: string;

  constructor(config: Config, toolRegistry?: ToolRegistry) {
    const generatorConfig = config.getContentGeneratorConfig();
    const mcpServers = config.getMcpServers();

    let useGemini = false;
    let useVertex = false;
    if (generatorConfig && generatorConfig.authType) {
      useGemini = generatorConfig.authType === AuthType.USE_GEMINI;
      useVertex = generatorConfig.authType === AuthType.USE_VERTEX_AI;
    }

    this['event.name'] = 'cli_config';
    this.model = config.getModel();
    this.embedding_model = config.getEmbeddingModel();
    this.sandbox_enabled =
      typeof config.getSandbox() === 'string' || !!config.getSandbox();
    this.core_tools_enabled = (config.getCoreTools() ?? []).join(',');
    this.approval_mode = config.getApprovalMode();
    this.api_key_enabled = useGemini || useVertex;
    this.vertex_ai_enabled = useVertex;
    this.debug_enabled = config.getDebugMode();
    this.mcp_servers = mcpServers ? Object.keys(mcpServers).join(',') : '';
    this.telemetry_enabled = config.getTelemetryEnabled();
    this.telemetry_log_user_prompts_enabled =
      config.getTelemetryLogPromptsEnabled();
    this.file_filtering_respect_git_ignore =
      config.getFileFilteringRespectGitIgnore();
    this.mcp_servers_count = mcpServers ? Object.keys(mcpServers).length : 0;
    if (toolRegistry) {
      const mcpTools = toolRegistry
        .getAllTools()
        .filter((tool) => tool instanceof DiscoveredMCPTool);
      this.mcp_tools_count = mcpTools.length;
      this.mcp_tools = mcpTools
        .map((tool) => (tool as DiscoveredMCPTool).name)
        .join(',');
    }
  }
}

export class EndSessionEvent implements BaseTelemetryEvent {
  'event.name': 'end_session';
  'event.timestamp': string;
  session_id?: string;

  constructor(config?: Config) {
    this['event.name'] = 'end_session';
    this['event.timestamp'] = new Date().toISOString();
    this.session_id = config?.getSessionId();
  }
}

export class UserPromptEvent implements BaseTelemetryEvent {
  'event.name': 'user_prompt';
  'event.timestamp': string;
  prompt_length: number;
  prompt_id: string;
  auth_type?: string;
  prompt?: string;

  constructor(
    prompt_length: number,
    prompt_Id: string,
    auth_type?: string,
    prompt?: string,
  ) {
    this['event.name'] = 'user_prompt';
    this['event.timestamp'] = new Date().toISOString();
    this.prompt_length = prompt_length;
    this.prompt_id = prompt_Id;
    this.auth_type = auth_type;
    this.prompt = prompt;
  }
}

export class ToolCallEvent implements BaseTelemetryEvent {
  'event.name': 'tool_call';
  'event.timestamp': string;
  function_name: string;
  function_args: Record<string, unknown>;
  duration_ms: number;
  success: boolean;
  decision?: ToolCallDecision;
  error?: string;
  error_type?: string;
  prompt_id: string;
  tool_type: 'native' | 'mcp';
  // eslint-disable-next-line @typescript-eslint/no-explicit-any
  metadata?: { [key: string]: any };

  constructor(call: CompletedToolCall) {
    this['event.name'] = 'tool_call';
    this['event.timestamp'] = new Date().toISOString();
    this.function_name = call.request.name;
    this.function_args = call.request.args;
    this.duration_ms = call.durationMs ?? 0;
    this.success = call.status === 'success';
    this.decision = call.outcome
      ? getDecisionFromOutcome(call.outcome)
      : undefined;
    this.error = call.response.error?.message;
    this.error_type = call.response.errorType;
    this.prompt_id = call.request.prompt_id;
    this.tool_type =
      typeof call.tool !== 'undefined' && call.tool instanceof DiscoveredMCPTool
        ? 'mcp'
        : 'native';

    if (
      call.status === 'success' &&
      typeof call.response.resultDisplay === 'object' &&
      call.response.resultDisplay !== null &&
      'diffStat' in call.response.resultDisplay
    ) {
      const diffStat = (call.response.resultDisplay as FileDiff).diffStat;
      if (diffStat) {
        this.metadata = {
          ai_added_lines: diffStat.ai_added_lines,
          ai_removed_lines: diffStat.ai_removed_lines,
          user_added_lines: diffStat.user_added_lines,
          user_removed_lines: diffStat.user_removed_lines,
        };
      }
    }
  }
}

export class ApiRequestEvent implements BaseTelemetryEvent {
  'event.name': 'api_request';
  'event.timestamp': string;
  model: string;
  prompt_id: string;
  request_text?: string;

  constructor(model: string, prompt_id: string, request_text?: string) {
    this['event.name'] = 'api_request';
    this['event.timestamp'] = new Date().toISOString();
    this.model = model;
    this.prompt_id = prompt_id;
    this.request_text = request_text;
  }
}

export class ApiErrorEvent implements BaseTelemetryEvent {
  'event.name': 'api_error';
  'event.timestamp': string;
  model: string;
  error: string;
  error_type?: string;
  status_code?: number | string;
  duration_ms: number;
  prompt_id: string;
  auth_type?: string;

  constructor(
    model: string,
    error: string,
    duration_ms: number,
    prompt_id: string,
    auth_type?: string,
    error_type?: string,
    status_code?: number | string,
  ) {
    this['event.name'] = 'api_error';
    this['event.timestamp'] = new Date().toISOString();
    this.model = model;
    this.error = error;
    this.error_type = error_type;
    this.status_code = status_code;
    this.duration_ms = duration_ms;
    this.prompt_id = prompt_id;
    this.auth_type = auth_type;
  }
}

export class ApiResponseEvent implements BaseTelemetryEvent {
  'event.name': 'api_response';
  'event.timestamp': string;
  model: string;
  status_code?: number | string;
  duration_ms: number;
  error?: string;
  input_token_count: number;
  output_token_count: number;
  cached_content_token_count: number;
  thoughts_token_count: number;
  tool_token_count: number;
  total_token_count: number;
  response_text?: string;
  prompt_id: string;
  auth_type?: string;

  constructor(
    model: string,
    duration_ms: number,
    prompt_id: string,
    auth_type?: string,
    usage_data?: GenerateContentResponseUsageMetadata,
    response_text?: string,
    error?: string,
  ) {
    this['event.name'] = 'api_response';
    this['event.timestamp'] = new Date().toISOString();
    this.model = model;
    this.duration_ms = duration_ms;
    this.status_code = 200;
    this.input_token_count = usage_data?.promptTokenCount ?? 0;
    this.output_token_count = usage_data?.candidatesTokenCount ?? 0;
    this.cached_content_token_count = usage_data?.cachedContentTokenCount ?? 0;
    this.thoughts_token_count = usage_data?.thoughtsTokenCount ?? 0;
    this.tool_token_count = usage_data?.toolUsePromptTokenCount ?? 0;
    this.total_token_count = usage_data?.totalTokenCount ?? 0;
    this.response_text = response_text;
    this.error = error;
    this.prompt_id = prompt_id;
    this.auth_type = auth_type;
  }
}

export class FlashFallbackEvent implements BaseTelemetryEvent {
  'event.name': 'flash_fallback';
  'event.timestamp': string;
  auth_type: string;

  constructor(auth_type: string) {
    this['event.name'] = 'flash_fallback';
    this['event.timestamp'] = new Date().toISOString();
    this.auth_type = auth_type;
  }
}

export enum LoopType {
  CONSECUTIVE_IDENTICAL_TOOL_CALLS = 'consecutive_identical_tool_calls',
  CHANTING_IDENTICAL_SENTENCES = 'chanting_identical_sentences',
  LLM_DETECTED_LOOP = 'llm_detected_loop',
}

export class LoopDetectedEvent implements BaseTelemetryEvent {
  'event.name': 'loop_detected';
  'event.timestamp': string;
  loop_type: LoopType;
  prompt_id: string;

  constructor(loop_type: LoopType, prompt_id: string) {
    this['event.name'] = 'loop_detected';
    this['event.timestamp'] = new Date().toISOString();
    this.loop_type = loop_type;
    this.prompt_id = prompt_id;
  }
}

export class NextSpeakerCheckEvent implements BaseTelemetryEvent {
  'event.name': 'next_speaker_check';
  'event.timestamp': string;
  prompt_id: string;
  finish_reason: string;
  result: string;

  constructor(prompt_id: string, finish_reason: string, result: string) {
    this['event.name'] = 'next_speaker_check';
    this['event.timestamp'] = new Date().toISOString();
    this.prompt_id = prompt_id;
    this.finish_reason = finish_reason;
    this.result = result;
  }
}

export interface SlashCommandEvent extends BaseTelemetryEvent {
  'event.name': 'slash_command';
  'event.timestamp': string;
  command: string;
  subcommand?: string;
  status?: SlashCommandStatus;
}

export function makeSlashCommandEvent({
  command,
  subcommand,
  status,
}: Omit<SlashCommandEvent, CommonFields>): SlashCommandEvent {
  return {
    'event.name': 'slash_command',
    'event.timestamp': new Date().toISOString(),
    command,
    subcommand,
    status,
  };
}

export enum SlashCommandStatus {
  SUCCESS = 'success',
  ERROR = 'error',
}

export interface ChatCompressionEvent extends BaseTelemetryEvent {
  'event.name': 'chat_compression';
  'event.timestamp': string;
  tokens_before: number;
  tokens_after: number;
}

export function makeChatCompressionEvent({
  tokens_before,
  tokens_after,
}: Omit<ChatCompressionEvent, CommonFields>): ChatCompressionEvent {
  return {
    'event.name': 'chat_compression',
    'event.timestamp': new Date().toISOString(),
    tokens_before,
    tokens_after,
  };
}

export class MalformedJsonResponseEvent implements BaseTelemetryEvent {
  'event.name': 'malformed_json_response';
  'event.timestamp': string;
  model: string;

  constructor(model: string) {
    this['event.name'] = 'malformed_json_response';
    this['event.timestamp'] = new Date().toISOString();
    this.model = model;
  }
}

export enum IdeConnectionType {
  START = 'start',
  SESSION = 'session',
}

export class IdeConnectionEvent {
  'event.name': 'ide_connection';
  'event.timestamp': string;
  connection_type: IdeConnectionType;

  constructor(connection_type: IdeConnectionType) {
    this['event.name'] = 'ide_connection';
    this['event.timestamp'] = new Date().toISOString();
    this.connection_type = connection_type;
  }
}

export class KittySequenceOverflowEvent {
  'event.name': 'kitty_sequence_overflow';
  'event.timestamp': string; // ISO 8601
  sequence_length: number;
  truncated_sequence: string;
  constructor(sequence_length: number, truncated_sequence: string) {
    this['event.name'] = 'kitty_sequence_overflow';
    this['event.timestamp'] = new Date().toISOString();
    this.sequence_length = sequence_length;
    // Truncate to first 20 chars for logging (avoid logging sensitive data)
    this.truncated_sequence = truncated_sequence.substring(0, 20);
  }
}

export class FileOperationEvent implements BaseTelemetryEvent {
  'event.name': 'file_operation';
  'event.timestamp': string;
  tool_name: string;
  operation: FileOperation;
  lines?: number;
  mimetype?: string;
  extension?: string;
  diff_stat?: DiffStat;
  programming_language?: string;

  constructor(
    tool_name: string,
    operation: FileOperation,
    lines?: number,
    mimetype?: string,
    extension?: string,
    diff_stat?: DiffStat,
    programming_language?: string,
  ) {
    this['event.name'] = 'file_operation';
    this['event.timestamp'] = new Date().toISOString();
    this.tool_name = tool_name;
    this.operation = operation;
    this.lines = lines;
    this.mimetype = mimetype;
    this.extension = extension;
    this.diff_stat = diff_stat;
    this.programming_language = programming_language;
  }
}

export type TelemetryEvent =
  | StartSessionEvent
  | EndSessionEvent
  | UserPromptEvent
  | ToolCallEvent
  | ApiRequestEvent
  | ApiErrorEvent
  | ApiResponseEvent
  | FlashFallbackEvent
  | LoopDetectedEvent
  | NextSpeakerCheckEvent
  | KittySequenceOverflowEvent
  | MalformedJsonResponseEvent
  | IdeConnectionEvent
  | SlashCommandEvent
  | FileOperationEvent;<|MERGE_RESOLUTION|>--- conflicted
+++ resolved
@@ -4,26 +4,19 @@
  * SPDX-License-Identifier: Apache-2.0
  */
 
-<<<<<<< HEAD
 import type { GenerateContentResponseUsageMetadata } from '@google/genai';
 import type { Config } from '../config/config.js';
 import type { CompletedToolCall } from '../core/coreToolScheduler.js';
-import { ToolConfirmationOutcome } from '../tools/tools.js';
-=======
-import { GenerateContentResponseUsageMetadata } from '@google/genai';
-import { Config } from '../config/config.js';
-import { CompletedToolCall } from '../core/coreToolScheduler.js';
 import { DiscoveredMCPTool } from '../tools/mcp-tool.js';
-import { DiffStat, FileDiff } from '../tools/tools.js';
->>>>>>> 4c1c6d2b
+import type { DiffStat, FileDiff } from '../tools/tools.js';
 import { AuthType } from '../core/contentGenerator.js';
 import {
   getDecisionFromOutcome,
   ToolCallDecision,
 } from './tool-call-decision.js';
-import { FileOperation } from './metrics.js';
+import type { FileOperation } from './metrics.js';
 export { ToolCallDecision };
-import { ToolRegistry } from '../tools/tool-registry.js';
+import type { ToolRegistry } from '../tools/tool-registry.js';
 
 export interface BaseTelemetryEvent {
   'event.name': string;
