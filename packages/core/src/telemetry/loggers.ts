--- conflicted
+++ resolved
@@ -33,11 +33,8 @@
   NextSpeakerCheckEvent,
   LoopDetectedEvent,
   SlashCommandEvent,
-<<<<<<< HEAD
-  ConvoFinishedEvent,
-=======
+  ConversationFinishedEvent,
   KittySequenceOverflowEvent,
->>>>>>> e4473a90
 } from './types.js';
 import {
   recordApiErrorMetrics,
@@ -385,7 +382,6 @@
   logger.emit(logRecord);
 }
 
-<<<<<<< HEAD
 export function logConversationFinishedEvent(
   config: Config,
   event: ConvoFinishedEvent,
@@ -402,7 +398,11 @@
   const logger = logs.getLogger(SERVICE_NAME);
   const logRecord: LogRecord = {
     body: `Convo finished.`,
-=======
+    attributes,
+  };
+  logger.emit(logRecord);
+}
+
 export function logKittySequenceOverflow(
   config: Config,
   event: KittySequenceOverflowEvent,
@@ -416,7 +416,6 @@
   const logger = logs.getLogger(SERVICE_NAME);
   const logRecord: LogRecord = {
     body: `Kitty sequence buffer overflow: ${event.sequence_length} bytes`,
->>>>>>> e4473a90
     attributes,
   };
   logger.emit(logRecord);
