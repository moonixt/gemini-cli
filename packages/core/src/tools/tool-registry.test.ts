--- conflicted
+++ resolved
@@ -352,11 +352,7 @@
         mcpServerConfigVal,
         undefined,
         toolRegistry,
-<<<<<<< HEAD
-        true,
-=======
         false,
->>>>>>> 03b3917f
       );
     });
 
@@ -378,11 +374,7 @@
         mcpServerConfigVal,
         undefined,
         toolRegistry,
-<<<<<<< HEAD
-        true,
-=======
         false,
->>>>>>> 03b3917f
       );
     });
   });
@@ -570,188 +562,4 @@
       schema.properties?.['ceo']?.properties?.['manager']?.properties?.['id'],
     ).toHaveProperty('format', undefined);
   });
-
-  it('should convert numeric enum values to strings', () => {
-    const schema: Schema = {
-      type: Type.OBJECT,
-      properties: {
-        status: {
-          type: Type.STRING,
-          enum: [-1, 0, 1] as any, // Numeric enum values
-        },
-        priority: {
-          type: Type.STRING,
-          enum: ['high', 'medium', 'low'], // Already string values
-        },
-        mixed: {
-          type: Type.STRING,
-          enum: [1, 'active', 0, 'inactive'] as any, // Mixed types
-        },
-      },
-    };
-
-    sanitizeParameters(schema);
-
-    // Numeric enums should be converted to strings
-    expect(schema.properties?.['status']?.enum).toEqual(['-1', '0', '1']);
-
-    // String enums should remain unchanged
-    expect(schema.properties?.['priority']?.enum).toEqual([
-      'high',
-      'medium',
-      'low',
-    ]);
-
-    // Mixed enums should all be converted to strings
-    expect(schema.properties?.['mixed']?.enum).toEqual([
-      '1',
-      'active',
-      '0',
-      'inactive',
-    ]);
-  });
-
-  it('should handle enum values in nested structures', () => {
-    const schema: Schema = {
-      type: Type.OBJECT,
-      properties: {
-        config: {
-          type: Type.OBJECT,
-          properties: {
-            level: {
-              type: Type.STRING,
-              enum: [0, 1, 2] as any, // Numeric enum in nested object
-            },
-          },
-        },
-        items: {
-          type: Type.ARRAY,
-          items: {
-            type: Type.OBJECT,
-            properties: {
-              state: {
-                type: Type.STRING,
-                enum: [-1, 0, 1] as any, // Numeric enum in array items
-              },
-            },
-          },
-        },
-      },
-    };
-
-    sanitizeParameters(schema);
-
-    // Nested enum should be converted
-    expect(schema.properties?.['config']?.properties?.['level']?.enum).toEqual([
-      '0',
-      '1',
-      '2',
-    ]);
-
-    // Array item enum should be converted
-    const arrayItemsSchema = schema.properties?.['items']?.items as Schema;
-    expect(arrayItemsSchema?.properties?.['state']?.enum).toEqual([
-      '-1',
-      '0',
-      '1',
-    ]);
-  });
-
-  it('should convert non-string types to string when enum is present', () => {
-    const schema: Schema = {
-      type: Type.OBJECT,
-      properties: {
-        numericEnum: {
-          type: Type.NUMBER, // Non-string type with enum
-          enum: [1, 2, 3] as any,
-        },
-        integerEnum: {
-          type: Type.INTEGER, // Non-string type with enum
-          enum: [-1, 0, 1] as any,
-        },
-        stringEnum: {
-          type: Type.STRING, // Already string type
-          enum: ['a', 'b', 'c'],
-        },
-      },
-    };
-
-    sanitizeParameters(schema);
-
-    // Non-string types should be converted to string
-    expect(schema.properties?.['numericEnum']?.type).toBe(Type.STRING);
-    expect(schema.properties?.['numericEnum']?.enum).toEqual(['1', '2', '3']);
-
-    expect(schema.properties?.['integerEnum']?.type).toBe(Type.STRING);
-    expect(schema.properties?.['integerEnum']?.enum).toEqual(['-1', '0', '1']);
-
-    // String type should remain unchanged
-    expect(schema.properties?.['stringEnum']?.type).toBe(Type.STRING);
-    expect(schema.properties?.['stringEnum']?.enum).toEqual(['a', 'b', 'c']);
-  });
-
-  it('should handle enum with boolean values', () => {
-    const schema: Schema = {
-      type: Type.OBJECT,
-      properties: {
-        booleanEnum: {
-          type: Type.BOOLEAN,
-          enum: [true, false] as any,
-        },
-      },
-    };
-
-    sanitizeParameters(schema);
-
-    expect(schema.properties?.['booleanEnum']?.type).toBe(Type.STRING);
-    expect(schema.properties?.['booleanEnum']?.enum).toEqual(['true', 'false']);
-  });
-
-  it('should handle enum with null and undefined values', () => {
-    const schema: Schema = {
-      type: Type.OBJECT,
-      properties: {
-        mixedEnum: {
-          type: Type.STRING,
-          enum: [null, undefined, 'valid', 0] as any,
-        },
-      },
-    };
-
-    sanitizeParameters(schema);
-
-    // null and undefined should be filtered out, remaining values converted to strings
-    expect(schema.properties?.['mixedEnum']?.enum).toEqual(['valid', '0']);
-  });
-
-  it('should handle enum in anyOf structures', () => {
-    const schema: Schema = {
-      type: Type.OBJECT,
-      properties: {
-        complexEnum: {
-          anyOf: [
-            {
-              type: Type.INTEGER,
-              enum: [1, 2, 3] as any,
-            },
-            {
-              type: Type.STRING,
-              enum: ['a', 'b'],
-            },
-          ],
-        },
-      },
-    };
-
-    sanitizeParameters(schema);
-
-    const anyOfFirst = schema.properties?.['complexEnum']?.anyOf?.[0] as Schema;
-    const anyOfSecond = schema.properties?.['complexEnum']
-      ?.anyOf?.[1] as Schema;
-
-    expect(anyOfFirst?.type).toBe(Type.STRING);
-    expect(anyOfFirst?.enum).toEqual(['1', '2', '3']);
-    expect(anyOfSecond?.type).toBe(Type.STRING);
-    expect(anyOfSecond?.enum).toEqual(['a', 'b']);
-  });
 });