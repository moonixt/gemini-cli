/**
 * @license
 * Copyright 2025 Google LLC
 * SPDX-License-Identifier: Apache-2.0
 */

import fs from 'fs';
import path from 'path';
import os, { EOL } from 'os';
import crypto from 'crypto';
<<<<<<< HEAD
import type { Config } from '../config/config.js';
import type {
  ToolResult,
  ToolCallConfirmationDetails,
  ToolExecuteConfirmationDetails,
} from './tools.js';
import { BaseTool, ToolConfirmationOutcome, Icon } from './tools.js';
import { Type } from '@google/genai';
import { SchemaValidator } from '../utils/schemaValidator.js';
=======
import { Config } from '../config/config.js';
import {
  BaseDeclarativeTool,
  BaseToolInvocation,
  ToolInvocation,
  ToolResult,
  ToolCallConfirmationDetails,
  ToolExecuteConfirmationDetails,
  ToolConfirmationOutcome,
  Kind,
} from './tools.js';
>>>>>>> 4c1c6d2b
import { getErrorMessage } from '../utils/errors.js';
import { summarizeToolOutput } from '../utils/summarizer.js';
import {
  ShellExecutionService,
  ShellOutputEvent,
} from '../services/shellExecutionService.js';
import { formatMemoryUsage } from '../utils/formatters.js';
import {
  getCommandRoots,
  isCommandAllowed,
  stripShellWrapper,
} from '../utils/shell-utils.js';

export const OUTPUT_UPDATE_INTERVAL_MS = 1000;

export interface ShellToolParams {
  command: string;
  description?: string;
  directory?: string;
}

class ShellToolInvocation extends BaseToolInvocation<
  ShellToolParams,
  ToolResult
> {
  constructor(
    private readonly config: Config,
    params: ShellToolParams,
    private readonly allowlist: Set<string>,
  ) {
    super(params);
  }

  getDescription(): string {
    let description = `${this.params.command}`;
    // append optional [in directory]
    // note description is needed even if validation fails due to absolute path
    if (this.params.directory) {
      description += ` [in ${this.params.directory}]`;
    }
    // append optional (description), replacing any line breaks with spaces
    if (this.params.description) {
      description += ` (${this.params.description.replace(/\n/g, ' ')})`;
    }
    return description;
  }

  override async shouldConfirmExecute(
    _abortSignal: AbortSignal,
  ): Promise<ToolCallConfirmationDetails | false> {
    const command = stripShellWrapper(this.params.command);
    const rootCommands = [...new Set(getCommandRoots(command))];
    const commandsToConfirm = rootCommands.filter(
      (command) => !this.allowlist.has(command),
    );

    if (commandsToConfirm.length === 0) {
      return false; // already approved and whitelisted
    }

    const confirmationDetails: ToolExecuteConfirmationDetails = {
      type: 'exec',
      title: 'Confirm Shell Command',
      command: this.params.command,
      rootCommand: commandsToConfirm.join(', '),
      onConfirm: async (outcome: ToolConfirmationOutcome) => {
        if (outcome === ToolConfirmationOutcome.ProceedAlways) {
          commandsToConfirm.forEach((command) => this.allowlist.add(command));
        }
      },
    };
    return confirmationDetails;
  }

  async execute(
    signal: AbortSignal,
    updateOutput?: (output: string) => void,
    terminalColumns?: number,
    terminalRows?: number,
  ): Promise<ToolResult> {
    const strippedCommand = stripShellWrapper(this.params.command);

    if (signal.aborted) {
      return {
        llmContent: 'Command was cancelled by user before it could start.',
        returnDisplay: 'Command cancelled by user.',
      };
    }

    const isWindows = os.platform() === 'win32';
    const tempFileName = `shell_pgrep_${crypto
      .randomBytes(6)
      .toString('hex')}.tmp`;
    const tempFilePath = path.join(os.tmpdir(), tempFileName);

    try {
      // pgrep is not available on Windows, so we can't get background PIDs
      const commandToExecute = isWindows
        ? strippedCommand
        : (() => {
            // wrap command to append subprocess pids (via pgrep) to temporary file
            let command = strippedCommand.trim();
            if (!command.endsWith('&')) command += ';';
            return `{ ${command} }; __code=$?; pgrep -g 0 >${tempFilePath} 2>&1; exit $__code;`;
          })();

      const cwd = path.resolve(
        this.config.getTargetDir(),
        this.params.directory || '',
      );

      let cumulativeOutput = '';
      let lastUpdateTime = Date.now();
      let isBinaryStream = false;

      const { result: resultPromise } = await ShellExecutionService.execute(
        commandToExecute,
        cwd,
        (event: ShellOutputEvent) => {
          if (!updateOutput) {
            return;
          }

          let currentDisplayOutput = '';
          let shouldUpdate = false;

          switch (event.type) {
            case 'data':
              if (isBinaryStream) break;
              cumulativeOutput = event.chunk;
              currentDisplayOutput = cumulativeOutput;
              if (Date.now() - lastUpdateTime > OUTPUT_UPDATE_INTERVAL_MS) {
                shouldUpdate = true;
              }
              break;
            case 'binary_detected':
              isBinaryStream = true;
              currentDisplayOutput =
                '[Binary output detected. Halting stream...]';
              shouldUpdate = true;
              break;
            case 'binary_progress':
              isBinaryStream = true;
              currentDisplayOutput = `[Receiving binary output... ${formatMemoryUsage(
                event.bytesReceived,
              )} received]`;
              if (Date.now() - lastUpdateTime > OUTPUT_UPDATE_INTERVAL_MS) {
                shouldUpdate = true;
              }
              break;
            default: {
              throw new Error('An unhandled ShellOutputEvent was found.');
            }
          }

          if (shouldUpdate) {
            updateOutput(currentDisplayOutput);
            lastUpdateTime = Date.now();
          }
        },
        signal,
        this.config.getShouldUseNodePtyShell(),
        terminalColumns,
        terminalRows,
      );

      const result = await resultPromise;

      const backgroundPIDs: number[] = [];
      if (os.platform() !== 'win32') {
        if (fs.existsSync(tempFilePath)) {
          const pgrepLines = fs
            .readFileSync(tempFilePath, 'utf8')
            .split(EOL)
            .filter(Boolean);
          for (const line of pgrepLines) {
            if (!/^\d+$/.test(line)) {
              console.error(`pgrep: ${line}`);
            }
            const pid = Number(line);
            if (pid !== result.pid) {
              backgroundPIDs.push(pid);
            }
          }
        } else {
          if (!signal.aborted) {
            console.error('missing pgrep output');
          }
        }
      }

      let llmContent = '';
      if (result.aborted) {
        llmContent = 'Command was cancelled by user before it could complete.';
        if (result.output.trim()) {
          llmContent += ` Below is the output before it was cancelled:\n${result.output}`;
        } else {
          llmContent += ' There was no output before it was cancelled.';
        }
      } else {
        // Create a formatted error string for display, replacing the wrapper command
        // with the user-facing command.
        const finalError = result.error
          ? result.error.message.replace(commandToExecute, this.params.command)
          : '(none)';

        llmContent = [
          `Command: ${this.params.command}`,
          `Directory: ${this.params.directory || '(root)'}`,
          `Output: ${result.output || '(empty)'}`,
          `Error: ${finalError}`, // Use the cleaned error string.
          `Exit Code: ${result.exitCode ?? '(none)'}`,
          `Signal: ${result.signal ?? '(none)'}`,
          `Background PIDs: ${
            backgroundPIDs.length ? backgroundPIDs.join(', ') : '(none)'
          }`,
          `Process Group PGID: ${result.pid ?? '(none)'}`,
        ].join('\n');
      }

      let returnDisplayMessage = '';
      if (this.config.getDebugMode()) {
        returnDisplayMessage = llmContent;
      } else {
        if (result.output.trim()) {
          returnDisplayMessage = result.output;
        } else {
          if (result.aborted) {
            returnDisplayMessage = 'Command cancelled by user.';
          } else if (result.signal) {
            returnDisplayMessage = `Command terminated by signal: ${result.signal}`;
          } else if (result.error) {
            returnDisplayMessage = `Command failed: ${getErrorMessage(
              result.error,
            )}`;
          } else if (result.exitCode !== null && result.exitCode !== 0) {
            returnDisplayMessage = `Command exited with code: ${result.exitCode}`;
          }
          // If output is empty and command succeeded (code 0, no error/signal/abort),
          // returnDisplayMessage will remain empty, which is fine.
        }
      }

      const summarizeConfig = this.config.getSummarizeToolOutputConfig();
      if (summarizeConfig && summarizeConfig[ShellTool.Name]) {
        const summary = await summarizeToolOutput(
          llmContent,
          this.config.getGeminiClient(),
          signal,
          summarizeConfig[ShellTool.Name].tokenBudget,
        );
        return {
          llmContent: summary,
          returnDisplay: returnDisplayMessage,
        };
      }

      return {
        llmContent,
        returnDisplay: returnDisplayMessage,
      };
    } finally {
      if (fs.existsSync(tempFilePath)) {
        fs.unlinkSync(tempFilePath);
      }
    }
  }
}

function getShellToolDescription(): string {
  const returnedInfo = `

      The following information is returned:

      Command: Executed command.
      Directory: Directory (relative to project root) where command was executed, or \`(root)\`.
      Stdout: Output on stdout stream. Can be \`(empty)\` or partial on error and for any unwaited background processes.
      Stderr: Output on stderr stream. Can be \`(empty)\` or partial on error and for any unwaited background processes.
      Error: Error or \`(none)\` if no error was reported for the subprocess.
      Exit Code: Exit code or \`(none)\` if terminated by signal.
      Signal: Signal number or \`(none)\` if no signal was received.
      Background PIDs: List of background processes started or \`(none)\`.
      Process Group PGID: Process group started or \`(none)\``;

  if (os.platform() === 'win32') {
    return `This tool executes a given shell command as \`cmd.exe /c <command>\`. Command can start background processes using \`start /b\`.${returnedInfo}`;
  } else {
    return `This tool executes a given shell command as \`bash -c <command>\`. Command can start background processes using \`&\`. Command is executed as a subprocess that leads its own process group. Command process group can be terminated as \`kill -- -PGID\` or signaled as \`kill -s SIGNAL -- -PGID\`.${returnedInfo}`;
  }
}

function getCommandDescription(): string {
  if (os.platform() === 'win32') {
    return 'Exact command to execute as `cmd.exe /c <command>`';
  } else {
    return 'Exact bash command to execute as `bash -c <command>`';
  }
}

export class ShellTool extends BaseDeclarativeTool<
  ShellToolParams,
  ToolResult
> {
  static Name: string = 'run_shell_command';
  private allowlist: Set<string> = new Set();

  constructor(private readonly config: Config) {
    super(
      ShellTool.Name,
      'Shell',
      getShellToolDescription(),
      Kind.Execute,
      {
        type: 'object',
        properties: {
          command: {
            type: 'string',
            description: getCommandDescription(),
          },
          description: {
            type: 'string',
            description:
              'Brief description of the command for the user. Be specific and concise. Ideally a single sentence. Can be up to 3 sentences for clarity. No line breaks.',
          },
          directory: {
            type: 'string',
            description:
              '(OPTIONAL) Directory to run the command in, if not the project root directory. Must be relative to the project root directory and must already exist.',
          },
        },
        required: ['command'],
      },
      false, // output is not markdown
      true, // output can be updated
    );
  }

  protected override validateToolParamValues(
    params: ShellToolParams,
  ): string | null {
    const commandCheck = isCommandAllowed(params.command, this.config);
    if (!commandCheck.allowed) {
      if (!commandCheck.reason) {
        console.error(
          'Unexpected: isCommandAllowed returned false without a reason',
        );
        return `Command is not allowed: ${params.command}`;
      }
      return commandCheck.reason;
    }
    if (!params.command.trim()) {
      return 'Command cannot be empty.';
    }
    if (getCommandRoots(params.command).length === 0) {
      return 'Could not identify command root to obtain permission from user.';
    }
    if (params.directory) {
      if (path.isAbsolute(params.directory)) {
        return 'Directory cannot be absolute. Please refer to workspace directories by their name.';
      }
      const workspaceDirs = this.config.getWorkspaceContext().getDirectories();
      const matchingDirs = workspaceDirs.filter(
        (dir) => path.basename(dir) === params.directory,
      );

      if (matchingDirs.length === 0) {
        return `Directory '${params.directory}' is not a registered workspace directory.`;
      }

      if (matchingDirs.length > 1) {
        return `Directory name '${params.directory}' is ambiguous as it matches multiple workspace directories.`;
      }
    }
    return null;
  }

  protected createInvocation(
    params: ShellToolParams,
  ): ToolInvocation<ShellToolParams, ToolResult> {
    return new ShellToolInvocation(this.config, params, this.allowlist);
  }
}<|MERGE_RESOLUTION|>--- conflicted
+++ resolved
@@ -8,35 +8,23 @@
 import path from 'path';
 import os, { EOL } from 'os';
 import crypto from 'crypto';
-<<<<<<< HEAD
 import type { Config } from '../config/config.js';
 import type {
+  ToolInvocation,
   ToolResult,
   ToolCallConfirmationDetails,
   ToolExecuteConfirmationDetails,
 } from './tools.js';
-import { BaseTool, ToolConfirmationOutcome, Icon } from './tools.js';
-import { Type } from '@google/genai';
-import { SchemaValidator } from '../utils/schemaValidator.js';
-=======
-import { Config } from '../config/config.js';
 import {
   BaseDeclarativeTool,
   BaseToolInvocation,
-  ToolInvocation,
-  ToolResult,
-  ToolCallConfirmationDetails,
-  ToolExecuteConfirmationDetails,
   ToolConfirmationOutcome,
   Kind,
 } from './tools.js';
->>>>>>> 4c1c6d2b
 import { getErrorMessage } from '../utils/errors.js';
 import { summarizeToolOutput } from '../utils/summarizer.js';
-import {
-  ShellExecutionService,
-  ShellOutputEvent,
-} from '../services/shellExecutionService.js';
+import type { ShellOutputEvent } from '../services/shellExecutionService.js';
+import { ShellExecutionService } from '../services/shellExecutionService.js';
 import { formatMemoryUsage } from '../utils/formatters.js';
 import {
   getCommandRoots,
