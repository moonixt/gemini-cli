--- conflicted
+++ resolved
@@ -5,17 +5,12 @@
  */
 
 import { useState, useEffect, useCallback } from 'react';
-<<<<<<< HEAD
 import type { Config } from '@google/gemini-cli-core';
-import { CodeAssistServer, UserTierId } from '@google/gemini-cli-core';
-=======
 import {
-  Config,
   CodeAssistServer,
   UserTierId,
   LoggingContentGenerator,
 } from '@google/gemini-cli-core';
->>>>>>> 4c1c6d2b
 
 export interface PrivacyState {
   isLoading: boolean;
