/**
 * @license
 * Copyright 2025 Google LLC
 * SPDX-License-Identifier: Apache-2.0
 */

import React from 'react';
import { renderHook, act } from '@testing-library/react';
<<<<<<< HEAD
import type { Key } from './useKeypress.js';
import { useKeypress } from './useKeypress.js';
=======
import { useKeypress, Key } from './useKeypress.js';
import { KeypressProvider } from '../contexts/KeypressContext.js';
>>>>>>> 4c1c6d2b
import { useStdin } from 'ink';
import { EventEmitter } from 'events';
import { PassThrough } from 'stream';

// Mock the 'ink' module to control stdin
vi.mock('ink', async (importOriginal) => {
  const original = await importOriginal<typeof import('ink')>();
  return {
    ...original,
    useStdin: vi.fn(),
  };
});

// Mock the 'readline' module
vi.mock('readline', () => {
  const mockedReadline = {
    createInterface: vi.fn().mockReturnValue({ close: vi.fn() }),
    // The paste workaround involves replacing stdin with a PassThrough stream.
    // This mock ensures that when emitKeypressEvents is called on that
    // stream, we simulate the 'keypress' events that the hook expects.
    emitKeypressEvents: vi.fn((stream: EventEmitter) => {
      if (stream instanceof PassThrough) {
        stream.on('data', (data) => {
          const str = data.toString();
          for (const char of str) {
            stream.emit('keypress', null, {
              name: char,
              sequence: char,
              ctrl: false,
              meta: false,
              shift: false,
            });
          }
        });
      }
    }),
  };
  return {
    ...mockedReadline,
    default: mockedReadline,
  };
});

class MockStdin extends EventEmitter {
  isTTY = true;
  setRawMode = vi.fn();
  on = this.addListener;
  removeListener = this.removeListener;
  write = vi.fn();
  resume = vi.fn();

  private isLegacy = false;

  setLegacy(isLegacy: boolean) {
    this.isLegacy = isLegacy;
  }

  // Helper to simulate a full paste event.
  paste(text: string) {
    if (this.isLegacy) {
      const PASTE_START = '\x1B[200~';
      const PASTE_END = '\x1B[201~';
      this.emit('data', Buffer.from(`${PASTE_START}${text}${PASTE_END}`));
    } else {
      this.emit('keypress', null, { name: 'paste-start' });
      this.emit('keypress', null, { sequence: text });
      this.emit('keypress', null, { name: 'paste-end' });
    }
  }

  // Helper to simulate the start of a paste, without the end.
  startPaste(text: string) {
    if (this.isLegacy) {
      this.emit('data', Buffer.from('\x1B[200~' + text));
    } else {
      this.emit('keypress', null, { name: 'paste-start' });
      this.emit('keypress', null, { sequence: text });
    }
  }

  // Helper to simulate a single keypress event.
  pressKey(key: Partial<Key>) {
    if (this.isLegacy) {
      this.emit('data', Buffer.from(key.sequence ?? ''));
    } else {
      this.emit('keypress', null, key);
    }
  }
}

describe('useKeypress', () => {
  let stdin: MockStdin;
  const mockSetRawMode = vi.fn();
  const onKeypress = vi.fn();
  let originalNodeVersion: string;

  const wrapper = ({ children }: { children: React.ReactNode }) =>
    React.createElement(KeypressProvider, null, children);

  beforeEach(() => {
    vi.clearAllMocks();
    stdin = new MockStdin();
    (useStdin as vi.Mock).mockReturnValue({
      stdin,
      setRawMode: mockSetRawMode,
    });

    originalNodeVersion = process.versions.node;
    vi.unstubAllEnvs();
  });

  afterEach(() => {
    Object.defineProperty(process.versions, 'node', {
      value: originalNodeVersion,
      configurable: true,
    });
  });

  const setNodeVersion = (version: string) => {
    Object.defineProperty(process.versions, 'node', {
      value: version,
      configurable: true,
    });
  };

  it('should not listen if isActive is false', () => {
    renderHook(() => useKeypress(onKeypress, { isActive: false }), {
      wrapper,
    });
    act(() => stdin.pressKey({ name: 'a' }));
    expect(onKeypress).not.toHaveBeenCalled();
  });

  it.each([
    { key: { name: 'a', sequence: 'a' } },
    { key: { name: 'left', sequence: '\x1b[D' } },
    { key: { name: 'right', sequence: '\x1b[C' } },
    { key: { name: 'up', sequence: '\x1b[A' } },
    { key: { name: 'down', sequence: '\x1b[B' } },
  ])('should listen for keypress when active for key $key.name', ({ key }) => {
    renderHook(() => useKeypress(onKeypress, { isActive: true }), { wrapper });
    act(() => stdin.pressKey(key));
    expect(onKeypress).toHaveBeenCalledWith(expect.objectContaining(key));
  });

  it('should set and release raw mode', () => {
    const { unmount } = renderHook(
      () => useKeypress(onKeypress, { isActive: true }),
      { wrapper },
    );
    expect(mockSetRawMode).toHaveBeenCalledWith(true);
    unmount();
    expect(mockSetRawMode).toHaveBeenCalledWith(false);
  });

  it('should stop listening after being unmounted', () => {
    const { unmount } = renderHook(
      () => useKeypress(onKeypress, { isActive: true }),
      { wrapper },
    );
    unmount();
    act(() => stdin.pressKey({ name: 'a' }));
    expect(onKeypress).not.toHaveBeenCalled();
  });

  it('should correctly identify alt+enter (meta key)', () => {
    renderHook(() => useKeypress(onKeypress, { isActive: true }), { wrapper });
    const key = { name: 'return', sequence: '\x1B\r' };
    act(() => stdin.pressKey(key));
    expect(onKeypress).toHaveBeenCalledWith(
      expect.objectContaining({ ...key, meta: true, paste: false }),
    );
  });

  describe.each([
    {
      description: 'Modern Node (>= v20)',
      setup: () => setNodeVersion('20.0.0'),
      isLegacy: false,
    },
    {
      description: 'Legacy Node (< v20)',
      setup: () => setNodeVersion('18.0.0'),
      isLegacy: true,
    },
    {
      description: 'Workaround Env Var',
      setup: () => {
        setNodeVersion('20.0.0');
        vi.stubEnv('PASTE_WORKAROUND', 'true');
      },
      isLegacy: true,
    },
  ])('in $description', ({ setup, isLegacy }) => {
    beforeEach(() => {
      setup();
      stdin.setLegacy(isLegacy);
    });

    it('should process a paste as a single event', () => {
      renderHook(() => useKeypress(onKeypress, { isActive: true }), {
        wrapper,
      });
      const pasteText = 'hello world';
      act(() => stdin.paste(pasteText));

      expect(onKeypress).toHaveBeenCalledTimes(1);
      expect(onKeypress).toHaveBeenCalledWith({
        name: '',
        ctrl: false,
        meta: false,
        shift: false,
        paste: true,
        sequence: pasteText,
      });
    });

    it('should handle keypress interspersed with pastes', () => {
      renderHook(() => useKeypress(onKeypress, { isActive: true }), {
        wrapper,
      });

      const keyA = { name: 'a', sequence: 'a' };
      act(() => stdin.pressKey(keyA));
      expect(onKeypress).toHaveBeenCalledWith(
        expect.objectContaining({ ...keyA, paste: false }),
      );

      const pasteText = 'pasted';
      act(() => stdin.paste(pasteText));
      expect(onKeypress).toHaveBeenCalledWith(
        expect.objectContaining({ paste: true, sequence: pasteText }),
      );

      const keyB = { name: 'b', sequence: 'b' };
      act(() => stdin.pressKey(keyB));
      expect(onKeypress).toHaveBeenCalledWith(
        expect.objectContaining({ ...keyB, paste: false }),
      );

      expect(onKeypress).toHaveBeenCalledTimes(3);
    });

    it('should emit partial paste content if unmounted mid-paste', () => {
      const { unmount } = renderHook(
        () => useKeypress(onKeypress, { isActive: true }),
        { wrapper },
      );
      const pasteText = 'incomplete paste';

      act(() => stdin.startPaste(pasteText));

      // No event should be fired yet.
      expect(onKeypress).not.toHaveBeenCalled();

      // Unmounting should trigger the flush.
      unmount();

      expect(onKeypress).toHaveBeenCalledTimes(1);
      expect(onKeypress).toHaveBeenCalledWith({
        name: '',
        ctrl: false,
        meta: false,
        shift: false,
        paste: true,
        sequence: pasteText,
      });
    });
  });
});<|MERGE_RESOLUTION|>--- conflicted
+++ resolved
@@ -6,13 +6,9 @@
 
 import React from 'react';
 import { renderHook, act } from '@testing-library/react';
-<<<<<<< HEAD
 import type { Key } from './useKeypress.js';
 import { useKeypress } from './useKeypress.js';
-=======
-import { useKeypress, Key } from './useKeypress.js';
 import { KeypressProvider } from '../contexts/KeypressContext.js';
->>>>>>> 4c1c6d2b
 import { useStdin } from 'ink';
 import { EventEmitter } from 'events';
 import { PassThrough } from 'stream';
