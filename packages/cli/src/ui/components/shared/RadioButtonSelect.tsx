/**
 * @license
 * Copyright 2025 Google LLC
 * SPDX-License-Identifier: Apache-2.0
 */

<<<<<<< HEAD
import type React from 'react';
import { useEffect, useState, useRef } from 'react';
import { Text, Box, useInput } from 'ink';
=======
import React, { useEffect, useState, useRef } from 'react';
import { Text, Box } from 'ink';
>>>>>>> 4c1c6d2b
import { Colors } from '../../colors.js';
import { useKeypress } from '../../hooks/useKeypress.js';

/**
 * Represents a single option for the RadioButtonSelect.
 * Requires a label for display and a value to be returned on selection.
 */
export interface RadioSelectItem<T> {
  label: string;
  value: T;
  disabled?: boolean;
  themeNameDisplay?: string;
  themeTypeDisplay?: string;
}

/**
 * Props for the RadioButtonSelect component.
 * @template T The type of the value associated with each radio item.
 */
export interface RadioButtonSelectProps<T> {
  /** An array of items to display as radio options. */
  items: Array<RadioSelectItem<T>>;
  /** The initial index selected */
  initialIndex?: number;
  /** Function called when an item is selected. Receives the `value` of the selected item. */
  onSelect: (value: T) => void;
  /** Function called when an item is highlighted. Receives the `value` of the selected item. */
  onHighlight?: (value: T) => void;
  /** Whether this select input is currently focused and should respond to input. */
  isFocused?: boolean;
  /** Whether to show the scroll arrows. */
  showScrollArrows?: boolean;
  /** The maximum number of items to show at once. */
  maxItemsToShow?: number;
  /** Whether to show numbers next to items. */
  showNumbers?: boolean;
}

/**
 * A custom component that displays a list of items with radio buttons,
 * supporting scrolling and keyboard navigation.
 *
 * @template T The type of the value associated with each radio item.
 */
export function RadioButtonSelect<T>({
  items,
  initialIndex = 0,
  onSelect,
  onHighlight,
  isFocused = true,
  showScrollArrows = false,
  maxItemsToShow = 10,
  showNumbers = true,
}: RadioButtonSelectProps<T>): React.JSX.Element {
  const [activeIndex, setActiveIndex] = useState(initialIndex);
  const [scrollOffset, setScrollOffset] = useState(0);
  const [numberInput, setNumberInput] = useState('');
  const numberInputTimer = useRef<NodeJS.Timeout | null>(null);

  useEffect(() => {
    const newScrollOffset = Math.max(
      0,
      Math.min(activeIndex - maxItemsToShow + 1, items.length - maxItemsToShow),
    );
    if (activeIndex < scrollOffset) {
      setScrollOffset(activeIndex);
    } else if (activeIndex >= scrollOffset + maxItemsToShow) {
      setScrollOffset(newScrollOffset);
    }
  }, [activeIndex, items.length, scrollOffset, maxItemsToShow]);

  useEffect(
    () => () => {
      if (numberInputTimer.current) {
        clearTimeout(numberInputTimer.current);
      }
    },
    [],
  );

  useKeypress(
    (key) => {
      const { sequence, name } = key;
      const isNumeric = showNumbers && /^[0-9]$/.test(sequence);

      // Any key press that is not a digit should clear the number input buffer.
      if (!isNumeric && numberInputTimer.current) {
        clearTimeout(numberInputTimer.current);
        setNumberInput('');
      }

      if (name === 'k' || name === 'up') {
        const newIndex = activeIndex > 0 ? activeIndex - 1 : items.length - 1;
        setActiveIndex(newIndex);
        onHighlight?.(items[newIndex]!.value);
        return;
      }

      if (name === 'j' || name === 'down') {
        const newIndex = activeIndex < items.length - 1 ? activeIndex + 1 : 0;
        setActiveIndex(newIndex);
        onHighlight?.(items[newIndex]!.value);
        return;
      }

      if (name === 'return') {
        onSelect(items[activeIndex]!.value);
        return;
      }

      // Handle numeric input for selection.
      if (isNumeric) {
        if (numberInputTimer.current) {
          clearTimeout(numberInputTimer.current);
        }

        const newNumberInput = numberInput + sequence;
        setNumberInput(newNumberInput);

        const targetIndex = Number.parseInt(newNumberInput, 10) - 1;

        // A single '0' is not a valid selection since items are 1-indexed.
        if (newNumberInput === '0') {
          numberInputTimer.current = setTimeout(() => setNumberInput(''), 350);
          return;
        }

        if (targetIndex >= 0 && targetIndex < items.length) {
          const targetItem = items[targetIndex]!;
          setActiveIndex(targetIndex);
          onHighlight?.(targetItem.value);

          // If the typed number can't be a prefix for another valid number,
          // select it immediately. Otherwise, wait for more input.
          const potentialNextNumber = Number.parseInt(newNumberInput + '0', 10);
          if (potentialNextNumber > items.length) {
            onSelect(targetItem.value);
            setNumberInput('');
          } else {
            numberInputTimer.current = setTimeout(() => {
              onSelect(targetItem.value);
              setNumberInput('');
            }, 350); // Debounce time for multi-digit input.
          }
        } else {
          // The typed number is out of bounds, clear the buffer
          setNumberInput('');
        }
      }
    },
    { isActive: !!(isFocused && items.length > 0) },
  );

  const visibleItems = items.slice(scrollOffset, scrollOffset + maxItemsToShow);

  return (
    <Box flexDirection="column">
      {showScrollArrows && (
        <Text color={scrollOffset > 0 ? Colors.Foreground : Colors.Gray}>
          ▲
        </Text>
      )}
      {visibleItems.map((item, index) => {
        const itemIndex = scrollOffset + index;
        const isSelected = activeIndex === itemIndex;

        let textColor = Colors.Foreground;
        let numberColor = Colors.Foreground;
        if (isSelected) {
          textColor = Colors.AccentGreen;
          numberColor = Colors.AccentGreen;
        } else if (item.disabled) {
          textColor = Colors.Gray;
          numberColor = Colors.Gray;
        }

        if (!showNumbers) {
          numberColor = Colors.Gray;
        }

        const numberColumnWidth = String(items.length).length;
        const itemNumberText = `${String(itemIndex + 1).padStart(
          numberColumnWidth,
        )}.`;

        return (
          <Box key={item.label} alignItems="center">
            <Box minWidth={2} flexShrink={0}>
              <Text color={isSelected ? Colors.AccentGreen : Colors.Foreground}>
                {isSelected ? '●' : ' '}
              </Text>
            </Box>
            <Box
              marginRight={1}
              flexShrink={0}
              minWidth={itemNumberText.length}
            >
              <Text color={numberColor}>{itemNumberText}</Text>
            </Box>
            {item.themeNameDisplay && item.themeTypeDisplay ? (
              <Text color={textColor} wrap="truncate">
                {item.themeNameDisplay}{' '}
                <Text color={Colors.Gray}>{item.themeTypeDisplay}</Text>
              </Text>
            ) : (
              <Text color={textColor} wrap="truncate">
                {item.label}
              </Text>
            )}
          </Box>
        );
      })}
      {showScrollArrows && (
        <Text
          color={
            scrollOffset + maxItemsToShow < items.length
              ? Colors.Foreground
              : Colors.Gray
          }
        >
          ▼
        </Text>
      )}
    </Box>
  );
}<|MERGE_RESOLUTION|>--- conflicted
+++ resolved
@@ -4,14 +4,9 @@
  * SPDX-License-Identifier: Apache-2.0
  */
 
-<<<<<<< HEAD
 import type React from 'react';
 import { useEffect, useState, useRef } from 'react';
-import { Text, Box, useInput } from 'ink';
-=======
-import React, { useEffect, useState, useRef } from 'react';
 import { Text, Box } from 'ink';
->>>>>>> 4c1c6d2b
 import { Colors } from '../../colors.js';
 import { useKeypress } from '../../hooks/useKeypress.js';
 
