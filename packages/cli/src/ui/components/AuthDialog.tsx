/**
 * @license
 * Copyright 2025 Google LLC
 * SPDX-License-Identifier: Apache-2.0
 */

<<<<<<< HEAD
import type React from 'react';
import { useState } from 'react';
import { Box, Text, useInput } from 'ink';
=======
import React, { useState } from 'react';
import { Box, Text } from 'ink';
>>>>>>> 4c1c6d2b
import { Colors } from '../colors.js';
import { RadioButtonSelect } from './shared/RadioButtonSelect.js';
import type { LoadedSettings } from '../../config/settings.js';
import { SettingScope } from '../../config/settings.js';
import { AuthType } from '@google/gemini-cli-core';
import { validateAuthMethod } from '../../config/auth.js';
import { useKeypress } from '../hooks/useKeypress.js';

interface AuthDialogProps {
  onSelect: (authMethod: AuthType | undefined, scope: SettingScope) => void;
  settings: LoadedSettings;
  initialErrorMessage?: string | null;
}

function parseDefaultAuthType(
  defaultAuthType: string | undefined,
): AuthType | null {
  if (
    defaultAuthType &&
    Object.values(AuthType).includes(defaultAuthType as AuthType)
  ) {
    return defaultAuthType as AuthType;
  }
  return null;
}

export function AuthDialog({
  onSelect,
  settings,
  initialErrorMessage,
}: AuthDialogProps): React.JSX.Element {
  const [errorMessage, setErrorMessage] = useState<string | null>(() => {
    if (initialErrorMessage) {
      return initialErrorMessage;
    }

    const defaultAuthType = parseDefaultAuthType(
      process.env['GEMINI_DEFAULT_AUTH_TYPE'],
    );

    if (process.env['GEMINI_DEFAULT_AUTH_TYPE'] && defaultAuthType === null) {
      return (
        `Invalid value for GEMINI_DEFAULT_AUTH_TYPE: "${process.env['GEMINI_DEFAULT_AUTH_TYPE']}". ` +
        `Valid values are: ${Object.values(AuthType).join(', ')}.`
      );
    }

    if (
      process.env['GEMINI_API_KEY'] &&
      (!defaultAuthType || defaultAuthType === AuthType.USE_GEMINI)
    ) {
      return 'Existing API key detected (GEMINI_API_KEY). Select "Gemini API Key" option to use it.';
    }
    return null;
  });
  const items = [
    {
      label: 'Login with Google - Free Tier',
      value: AuthType.LOGIN_WITH_GOOGLE,
    },
    {
      label:
        'Login with Google - Gemini Code Assist (Requires GOOGLE_CLOUD_PROJECT)',
      value: AuthType.LOGIN_WITH_GOOGLE_GCA,
    },
    ...(process.env['CLOUD_SHELL'] === 'true'
      ? [
          {
            label: 'Use Cloud Shell user credentials',
            value: AuthType.CLOUD_SHELL,
          },
        ]
      : []),
    {
      label: 'Use Gemini API Key',
      value: AuthType.USE_GEMINI,
    },
    { label: 'Vertex AI', value: AuthType.USE_VERTEX_AI },
  ];

  const initialAuthIndex = items.findIndex((item) => {
    if (settings.merged.selectedAuthType) {
      return item.value === settings.merged.selectedAuthType;
    }

    const defaultAuthType = parseDefaultAuthType(
      process.env['GEMINI_DEFAULT_AUTH_TYPE'],
    );
    if (defaultAuthType) {
      return item.value === defaultAuthType;
    }

    if (process.env['GEMINI_API_KEY']) {
      return item.value === AuthType.USE_GEMINI;
    }

    return item.value === AuthType.LOGIN_WITH_GOOGLE;
  });

  const handleAuthSelect = (authMethod: AuthType) => {
    const error = validateAuthMethod(authMethod);
    if (error) {
      setErrorMessage(error);
    } else {
      setErrorMessage(null);
      onSelect(authMethod, SettingScope.User);
    }
  };

  useKeypress(
    (key) => {
      if (key.name === 'escape') {
        // Prevent exit if there is an error message.
        // This means they user is not authenticated yet.
        if (errorMessage) {
          return;
        }
        if (settings.merged.selectedAuthType === undefined) {
          // Prevent exiting if no auth method is set
          setErrorMessage(
            'You must select an auth method to proceed. Press Ctrl+C twice to exit.',
          );
          return;
        }
        onSelect(undefined, SettingScope.User);
      }
    },
    { isActive: true },
  );

  return (
    <Box
      borderStyle="round"
      borderColor={Colors.Gray}
      flexDirection="column"
      padding={1}
      width="100%"
    >
      <Text bold>Get started</Text>
      <Box marginTop={1}>
        <Text>How would you like to authenticate for this project?</Text>
      </Box>
      <Box marginTop={1}>
        <RadioButtonSelect
          items={items}
          initialIndex={initialAuthIndex}
          onSelect={handleAuthSelect}
        />
      </Box>
      {errorMessage && (
        <Box marginTop={1}>
          <Text color={Colors.AccentRed}>{errorMessage}</Text>
        </Box>
      )}
      <Box marginTop={1}>
        <Text color={Colors.Gray}>(Use Enter to select)</Text>
      </Box>
      <Box marginTop={1}>
        <Text>Terms of Services and Privacy Notice for Gemini CLI</Text>
      </Box>
      <Box marginTop={1}>
        <Text color={Colors.AccentBlue}>
          {
            'https://github.com/google-gemini/gemini-cli/blob/main/docs/tos-privacy.md'
          }
        </Text>
      </Box>
    </Box>
  );
}<|MERGE_RESOLUTION|>--- conflicted
+++ resolved
@@ -4,14 +4,9 @@
  * SPDX-License-Identifier: Apache-2.0
  */
 
-<<<<<<< HEAD
 import type React from 'react';
 import { useState } from 'react';
-import { Box, Text, useInput } from 'ink';
-=======
-import React, { useState } from 'react';
 import { Box, Text } from 'ink';
->>>>>>> 4c1c6d2b
 import { Colors } from '../colors.js';
 import { RadioButtonSelect } from './shared/RadioButtonSelect.js';
 import type { LoadedSettings } from '../../config/settings.js';
