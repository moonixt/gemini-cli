--- conflicted
+++ resolved
@@ -4,14 +4,9 @@
  * SPDX-License-Identifier: Apache-2.0
  */
 
-<<<<<<< HEAD
 import type { Mock } from 'vitest';
 import { describe, it, expect, vi, beforeEach, afterEach } from 'vitest';
-import { render } from 'ink-testing-library';
-=======
-import { describe, it, expect, vi, beforeEach, afterEach, Mock } from 'vitest';
 import { renderWithProviders } from '../test-utils/render.js';
->>>>>>> 4c1c6d2b
 import { AppWrapper as App } from './App.js';
 import type {
   MCPServerConfig,
@@ -19,24 +14,21 @@
   AccessibilitySettings,
   SandboxConfig,
   GeminiClient,
-} from '@google/gemini-cli-core';
-import {
-  ideContext,
-<<<<<<< HEAD
   Config as ServerConfig,
   ApprovalMode,
-=======
+  ideContext,
   type AuthType,
->>>>>>> 4c1c6d2b
 } from '@google/gemini-cli-core';
 import type { SettingsFile, Settings } from '../config/settings.js';
 import { LoadedSettings } from '../config/settings.js';
 import process from 'node:process';
 import { useGeminiStream } from './hooks/useGeminiStream.js';
 import { useConsoleMessages } from './hooks/useConsoleMessages.js';
-import { StreamingState, ConsoleMessageItem } from './types.js';
+import type { ConsoleMessageItem } from './types.js';
+import { StreamingState } from './types.js';
 import { Tips } from './components/Tips.js';
-import { checkForUpdates, UpdateObject } from './utils/updateCheck.js';
+import type { UpdateObject } from './utils/updateCheck.js';
+import { checkForUpdates } from './utils/updateCheck.js';
 import { EventEmitter } from 'events';
 import { updateEventEmitter } from '../utils/updateEventEmitter.js';
 import * as auth from '../config/auth.js';
