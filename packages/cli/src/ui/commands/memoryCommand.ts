/**
 * @license
 * Copyright 2025 Google LLC
 * SPDX-License-Identifier: Apache-2.0
 */

import { getErrorMessage } from '@google/gemini-cli-core';
import { MessageType } from '../types.js';
<<<<<<< HEAD
import type { SlashCommand, SlashCommandActionReturn } from './types.js';
=======
import {
  CommandKind,
  SlashCommand,
  SlashCommandActionReturn,
} from './types.js';
>>>>>>> 7c3a8407

export const memoryCommand: SlashCommand = {
  name: 'memory',
  description: 'Commands for interacting with memory.',
  kind: CommandKind.BUILT_IN,
  subCommands: [
    {
      name: 'show',
      description: 'Show the current memory contents.',
      kind: CommandKind.BUILT_IN,
      action: async (context) => {
        const memoryContent = context.services.config?.getUserMemory() || '';
        const fileCount = context.services.config?.getGeminiMdFileCount() || 0;

        const messageContent =
          memoryContent.length > 0
            ? `Current memory content from ${fileCount} file(s):\n\n---\n${memoryContent}\n---`
            : 'Memory is currently empty.';

        context.ui.addItem(
          {
            type: MessageType.INFO,
            text: messageContent,
          },
          Date.now(),
        );
      },
    },
    {
      name: 'add',
      description: 'Add content to the memory.',
      kind: CommandKind.BUILT_IN,
      action: (context, args): SlashCommandActionReturn | void => {
        if (!args || args.trim() === '') {
          return {
            type: 'message',
            messageType: 'error',
            content: 'Usage: /memory add <text to remember>',
          };
        }

        context.ui.addItem(
          {
            type: MessageType.INFO,
            text: `Attempting to save to memory: "${args.trim()}"`,
          },
          Date.now(),
        );

        return {
          type: 'tool',
          toolName: 'save_memory',
          toolArgs: { fact: args.trim() },
        };
      },
    },
    {
      name: 'refresh',
      description: 'Refresh the memory from the source.',
      kind: CommandKind.BUILT_IN,
      action: async (context) => {
        context.ui.addItem(
          {
            type: MessageType.INFO,
            text: 'Refreshing memory from source files...',
          },
          Date.now(),
        );

        try {
          const result = await context.services.config?.refreshMemory();

          if (result) {
            const { memoryContent, fileCount } = result;
            const successMessage =
              memoryContent.length > 0
                ? `Memory refreshed successfully. Loaded ${memoryContent.length} characters from ${fileCount} file(s).`
                : 'Memory refreshed successfully. No memory content found.';

            context.ui.addItem(
              {
                type: MessageType.INFO,
                text: successMessage,
              },
              Date.now(),
            );
          }
        } catch (error) {
          const errorMessage = getErrorMessage(error);
          context.ui.addItem(
            {
              type: MessageType.ERROR,
              text: `Error refreshing memory: ${errorMessage}`,
            },
            Date.now(),
          );
        }
      },
    },
  ],
};<|MERGE_RESOLUTION|>--- conflicted
+++ resolved
@@ -6,15 +6,12 @@
 
 import { getErrorMessage } from '@google/gemini-cli-core';
 import { MessageType } from '../types.js';
-<<<<<<< HEAD
-import type { SlashCommand, SlashCommandActionReturn } from './types.js';
-=======
+import type {
+  SlashCommand,
+  SlashCommandActionReturn} from './types.js';
 import {
-  CommandKind,
-  SlashCommand,
-  SlashCommandActionReturn,
+  CommandKind
 } from './types.js';
->>>>>>> 7c3a8407
 
 export const memoryCommand: SlashCommand = {
   name: 'memory',
