/**
 * @license
 * Copyright 2025 Google LLC
 * SPDX-License-Identifier: Apache-2.0
 */

import type { WritableStream, ReadableStream } from 'node:stream/web';

import type {
  Config,
  GeminiChat,
  ToolResult,
  ToolCallConfirmationDetails,
} from '@google/gemini-cli-core';
import {
  AuthType,
  logToolCall,
  convertToFunctionResponse,
  ToolConfirmationOutcome,
  clearCachedCredentialFile,
  isNodeError,
  getErrorMessage,
  isWithinRoot,
  getErrorStatus,
  MCPServerConfig,
  DiscoveredMCPTool,
} from '@google/gemini-cli-core';
import * as acp from './acp.js';
import { AcpFileSystemService } from './fileSystemService.js';
import { Readable, Writable } from 'node:stream';
<<<<<<< HEAD
import type { Content, Part, FunctionCall, PartListUnion } from '@google/genai';
import type { LoadedSettings } from '../config/settings.js';
import { SettingScope } from '../config/settings.js';
=======
import { Content, Part, FunctionCall } from '@google/genai';
import { LoadedSettings, SettingScope } from '../config/settings.js';
>>>>>>> 5bba15b0
import * as fs from 'fs/promises';
import * as path from 'path';
import { z } from 'zod';

import { randomUUID } from 'crypto';
import type { Extension } from '../config/extension.js';
import type { CliArgs } from '../config/config.js';
import { loadCliConfig } from '../config/config.js';

export async function runZedIntegration(
  config: Config,
  settings: LoadedSettings,
  extensions: Extension[],
  argv: CliArgs,
) {
  const stdout = Writable.toWeb(process.stdout) as WritableStream;
  const stdin = Readable.toWeb(process.stdin) as ReadableStream<Uint8Array>;

  // Stdout is used to send messages to the client, so console.log/console.info
  // messages to stderr so that they don't interfere with ACP.
  console.log = console.error;
  console.info = console.error;
  console.debug = console.error;

  new acp.AgentSideConnection(
    (client: acp.Client) =>
      new GeminiAgent(config, settings, extensions, argv, client),
    stdout,
    stdin,
  );
}

class GeminiAgent {
  private sessions: Map<string, Session> = new Map();
  private clientCapabilities: acp.ClientCapabilities | undefined;

  constructor(
    private config: Config,
    private settings: LoadedSettings,
    private extensions: Extension[],
    private argv: CliArgs,
    private client: acp.Client,
  ) {}

  async initialize(
    args: acp.InitializeRequest,
  ): Promise<acp.InitializeResponse> {
    this.clientCapabilities = args.clientCapabilities;
    const authMethods = [
      {
        id: AuthType.LOGIN_WITH_GOOGLE,
        name: 'Log in with Google',
        description: null,
      },
      {
        id: AuthType.USE_GEMINI,
        name: 'Use Gemini API key',
        description:
          'Requires setting the `GEMINI_API_KEY` environment variable',
      },
      {
        id: AuthType.USE_VERTEX_AI,
        name: 'Vertex AI',
        description: null,
      },
    ];

    return {
      protocolVersion: acp.PROTOCOL_VERSION,
      authMethods,
      agentCapabilities: {
        loadSession: false,
        promptCapabilities: {
          image: true,
          audio: true,
          embeddedContext: true,
        },
      },
    };
  }

  async authenticate({ methodId }: acp.AuthenticateRequest): Promise<void> {
    const method = z.nativeEnum(AuthType).parse(methodId);

    await clearCachedCredentialFile();
    await this.config.refreshAuth(method);
    this.settings.setValue(SettingScope.User, 'selectedAuthType', method);
  }

  async newSession({
    cwd,
    mcpServers,
  }: acp.NewSessionRequest): Promise<acp.NewSessionResponse> {
    const sessionId = randomUUID();
    const config = await this.newSessionConfig(sessionId, cwd, mcpServers);

    let isAuthenticated = false;
    if (this.settings.merged.selectedAuthType) {
      try {
        await config.refreshAuth(this.settings.merged.selectedAuthType);
        isAuthenticated = true;
      } catch (e) {
        console.error(`Authentication failed: ${e}`);
      }
    }

    if (!isAuthenticated) {
      throw acp.RequestError.authRequired();
    }

    if (this.clientCapabilities?.fs) {
      const acpFileSystemService = new AcpFileSystemService(
        this.client,
        sessionId,
        this.clientCapabilities.fs,
        config.getFileSystemService(),
      );
      config.setFileSystemService(acpFileSystemService);
    }

    const geminiClient = config.getGeminiClient();
    const chat = await geminiClient.startChat();
    const session = new Session(sessionId, chat, config, this.client);
    this.sessions.set(sessionId, session);

    return {
      sessionId,
    };
  }

  async newSessionConfig(
    sessionId: string,
    cwd: string,
    mcpServers: acp.McpServer[],
  ): Promise<Config> {
    const mergedMcpServers = { ...this.settings.merged.mcpServers };

    for (const { command, args, env: rawEnv, name } of mcpServers) {
      const env: Record<string, string> = {};
      for (const { name: envName, value } of rawEnv) {
        env[envName] = value;
      }
      mergedMcpServers[name] = new MCPServerConfig(command, args, env, cwd);
    }

    const settings = { ...this.settings.merged, mcpServers: mergedMcpServers };

    const config = await loadCliConfig(
      settings,
      this.extensions,
      sessionId,
      this.argv,
      cwd,
    );

    await config.initialize();
    return config;
  }

  async cancel(params: acp.CancelNotification): Promise<void> {
    const session = this.sessions.get(params.sessionId);
    if (!session) {
      throw new Error(`Session not found: ${params.sessionId}`);
    }
    await session.cancelPendingPrompt();
  }

  async prompt(params: acp.PromptRequest): Promise<acp.PromptResponse> {
    const session = this.sessions.get(params.sessionId);
    if (!session) {
      throw new Error(`Session not found: ${params.sessionId}`);
    }
    return session.prompt(params);
  }
}

class Session {
  private pendingPrompt: AbortController | null = null;

  constructor(
    private readonly id: string,
    private readonly chat: GeminiChat,
    private readonly config: Config,
    private readonly client: acp.Client,
  ) {}

  async cancelPendingPrompt(): Promise<void> {
    if (!this.pendingPrompt) {
      throw new Error('Not currently generating');
    }

    this.pendingPrompt.abort();
    this.pendingPrompt = null;
  }

  async prompt(params: acp.PromptRequest): Promise<acp.PromptResponse> {
    this.pendingPrompt?.abort();
    const pendingSend = new AbortController();
    this.pendingPrompt = pendingSend;

    const promptId = Math.random().toString(16).slice(2);
    const chat = this.chat;

    const parts = await this.#resolvePrompt(params.prompt, pendingSend.signal);

    let nextMessage: Content | null = { role: 'user', parts };

    while (nextMessage !== null) {
      if (pendingSend.signal.aborted) {
        chat.addHistory(nextMessage);
        return { stopReason: 'cancelled' };
      }

      const functionCalls: FunctionCall[] = [];

      try {
        const responseStream = await chat.sendMessageStream(
          {
            message: nextMessage?.parts ?? [],
            config: {
              abortSignal: pendingSend.signal,
            },
          },
          promptId,
        );
        nextMessage = null;

        for await (const resp of responseStream) {
          if (pendingSend.signal.aborted) {
            return { stopReason: 'cancelled' };
          }

          if (resp.candidates && resp.candidates.length > 0) {
            const candidate = resp.candidates[0];
            for (const part of candidate.content?.parts ?? []) {
              if (!part.text) {
                continue;
              }

              const content: acp.ContentBlock = {
                type: 'text',
                text: part.text,
              };

              this.sendUpdate({
                sessionUpdate: part.thought
                  ? 'agent_thought_chunk'
                  : 'agent_message_chunk',
                content,
              });
            }
          }

          if (resp.functionCalls) {
            functionCalls.push(...resp.functionCalls);
          }
        }
      } catch (error) {
        if (getErrorStatus(error) === 429) {
          throw new acp.RequestError(
            429,
            'Rate limit exceeded. Try again later.',
          );
        }

        throw error;
      }

      if (functionCalls.length > 0) {
        const toolResponseParts: Part[] = [];

        for (const fc of functionCalls) {
          const response = await this.runTool(pendingSend.signal, promptId, fc);
          toolResponseParts.push(...response);
        }

        nextMessage = { role: 'user', parts: toolResponseParts };
      }
    }

    return { stopReason: 'end_turn' };
  }

  private async sendUpdate(update: acp.SessionUpdate): Promise<void> {
    const params: acp.SessionNotification = {
      sessionId: this.id,
      update,
    };

    await this.client.sessionUpdate(params);
  }

  private async runTool(
    abortSignal: AbortSignal,
    promptId: string,
    fc: FunctionCall,
  ): Promise<Part[]> {
    const callId = fc.id ?? `${fc.name}-${Date.now()}`;
    const args = (fc.args ?? {}) as Record<string, unknown>;

    const startTime = Date.now();

    const errorResponse = (error: Error) => {
      const durationMs = Date.now() - startTime;
      logToolCall(this.config, {
        'event.name': 'tool_call',
        'event.timestamp': new Date().toISOString(),
        prompt_id: promptId,
        function_name: fc.name ?? '',
        function_args: args,
        duration_ms: durationMs,
        success: false,
        error: error.message,
        tool_type:
          typeof tool !== 'undefined' && tool instanceof DiscoveredMCPTool
            ? 'mcp'
            : 'native',
      });

      return [
        {
          functionResponse: {
            id: callId,
            name: fc.name ?? '',
            response: { error: error.message },
          },
        },
      ];
    };

    if (!fc.name) {
      return errorResponse(new Error('Missing function name'));
    }

    const toolRegistry = this.config.getToolRegistry();
    const tool = toolRegistry.getTool(fc.name as string);

    if (!tool) {
      return errorResponse(
        new Error(`Tool "${fc.name}" not found in registry.`),
      );
    }

    const invocation = tool.build(args);
    const confirmationDetails =
      await invocation.shouldConfirmExecute(abortSignal);

    if (confirmationDetails) {
      const content: acp.ToolCallContent[] = [];

      if (confirmationDetails.type === 'edit') {
        content.push({
          type: 'diff',
          path: confirmationDetails.fileName,
          oldText: confirmationDetails.originalContent,
          newText: confirmationDetails.newContent,
        });
      }

      const params: acp.RequestPermissionRequest = {
        sessionId: this.id,
        options: toPermissionOptions(confirmationDetails),
        toolCall: {
          toolCallId: callId,
          status: 'pending',
          title: invocation.getDescription(),
          content,
          locations: invocation.toolLocations(),
          kind: tool.kind,
        },
      };

      const output = await this.client.requestPermission(params);
      const outcome =
        output.outcome.outcome === 'cancelled'
          ? ToolConfirmationOutcome.Cancel
          : z
              .nativeEnum(ToolConfirmationOutcome)
              .parse(output.outcome.optionId);

      await confirmationDetails.onConfirm(outcome);

      switch (outcome) {
        case ToolConfirmationOutcome.Cancel:
          return errorResponse(
            new Error(`Tool "${fc.name}" was canceled by the user.`),
          );
        case ToolConfirmationOutcome.ProceedOnce:
        case ToolConfirmationOutcome.ProceedAlways:
        case ToolConfirmationOutcome.ProceedAlwaysServer:
        case ToolConfirmationOutcome.ProceedAlwaysTool:
        case ToolConfirmationOutcome.ModifyWithEditor:
          break;
        default: {
          const resultOutcome: never = outcome;
          throw new Error(`Unexpected: ${resultOutcome}`);
        }
      }
    } else {
      await this.sendUpdate({
        sessionUpdate: 'tool_call',
        toolCallId: callId,
        status: 'in_progress',
        title: invocation.getDescription(),
        content: [],
        locations: invocation.toolLocations(),
        kind: tool.kind,
      });
    }

    try {
      const toolResult: ToolResult = await invocation.execute(abortSignal);
      const content = toToolCallContent(toolResult);

      await this.sendUpdate({
        sessionUpdate: 'tool_call_update',
        toolCallId: callId,
        status: 'completed',
        content: content ? [content] : [],
      });

      const durationMs = Date.now() - startTime;
      logToolCall(this.config, {
        'event.name': 'tool_call',
        'event.timestamp': new Date().toISOString(),
        function_name: fc.name,
        function_args: args,
        duration_ms: durationMs,
        success: true,
        prompt_id: promptId,
        tool_type:
          typeof tool !== 'undefined' && tool instanceof DiscoveredMCPTool
            ? 'mcp'
            : 'native',
      });

      return convertToFunctionResponse(fc.name, callId, toolResult.llmContent);
    } catch (e) {
      const error = e instanceof Error ? e : new Error(String(e));

      await this.sendUpdate({
        sessionUpdate: 'tool_call_update',
        toolCallId: callId,
        status: 'failed',
        content: [
          { type: 'content', content: { type: 'text', text: error.message } },
        ],
      });

      return errorResponse(error);
    }
  }

  async #resolvePrompt(
    message: acp.ContentBlock[],
    abortSignal: AbortSignal,
  ): Promise<Part[]> {
    const FILE_URI_SCHEME = 'file://';

    const embeddedContext: acp.EmbeddedResourceResource[] = [];

    const parts = message.map((part) => {
      switch (part.type) {
        case 'text':
          return { text: part.text };
        case 'image':
        case 'audio':
          return {
            inlineData: {
              mimeType: part.mimeType,
              data: part.data,
            },
          };
        case 'resource_link': {
          if (part.uri.startsWith(FILE_URI_SCHEME)) {
            return {
              fileData: {
                mimeData: part.mimeType,
                name: part.name,
                fileUri: part.uri.slice(FILE_URI_SCHEME.length),
              },
            };
          } else {
            return { text: `@${part.uri}` };
          }
        }
        case 'resource': {
          embeddedContext.push(part.resource);
          return { text: `@${part.resource.uri}` };
        }
        default: {
          const unreachable: never = part;
          throw new Error(`Unexpected chunk type: '${unreachable}'`);
        }
      }
    });

    const atPathCommandParts = parts.filter((part) => 'fileData' in part);

    if (atPathCommandParts.length === 0 && embeddedContext.length === 0) {
      return parts;
    }

    const atPathToResolvedSpecMap = new Map<string, string>();

    // Get centralized file discovery service
    const fileDiscovery = this.config.getFileService();
    const respectGitIgnore = this.config.getFileFilteringRespectGitIgnore();

    const pathSpecsToRead: string[] = [];
    const contentLabelsForDisplay: string[] = [];
    const ignoredPaths: string[] = [];

    const toolRegistry = this.config.getToolRegistry();
    const readManyFilesTool = toolRegistry.getTool('read_many_files');
    const globTool = toolRegistry.getTool('glob');

    if (!readManyFilesTool) {
      throw new Error('Error: read_many_files tool not found.');
    }

    for (const atPathPart of atPathCommandParts) {
      const pathName = atPathPart.fileData!.fileUri;
      // Check if path should be ignored by git
      if (fileDiscovery.shouldGitIgnoreFile(pathName)) {
        ignoredPaths.push(pathName);
        const reason = respectGitIgnore
          ? 'git-ignored and will be skipped'
          : 'ignored by custom patterns';
        console.warn(`Path ${pathName} is ${reason}.`);
        continue;
      }
      let currentPathSpec = pathName;
      let resolvedSuccessfully = false;
      try {
        const absolutePath = path.resolve(this.config.getTargetDir(), pathName);
        if (isWithinRoot(absolutePath, this.config.getTargetDir())) {
          const stats = await fs.stat(absolutePath);
          if (stats.isDirectory()) {
            currentPathSpec = pathName.endsWith('/')
              ? `${pathName}**`
              : `${pathName}/**`;
            this.debug(
              `Path ${pathName} resolved to directory, using glob: ${currentPathSpec}`,
            );
          } else {
            this.debug(`Path ${pathName} resolved to file: ${currentPathSpec}`);
          }
          resolvedSuccessfully = true;
        } else {
          this.debug(
            `Path ${pathName} is outside the project directory. Skipping.`,
          );
        }
      } catch (error) {
        if (isNodeError(error) && error.code === 'ENOENT') {
          if (this.config.getEnableRecursiveFileSearch() && globTool) {
            this.debug(
              `Path ${pathName} not found directly, attempting glob search.`,
            );
            try {
              const globResult = await globTool.buildAndExecute(
                {
                  pattern: `**/*${pathName}*`,
                  path: this.config.getTargetDir(),
                },
                abortSignal,
              );
              if (
                globResult.llmContent &&
                typeof globResult.llmContent === 'string' &&
                !globResult.llmContent.startsWith('No files found') &&
                !globResult.llmContent.startsWith('Error:')
              ) {
                const lines = globResult.llmContent.split('\n');
                if (lines.length > 1 && lines[1]) {
                  const firstMatchAbsolute = lines[1].trim();
                  currentPathSpec = path.relative(
                    this.config.getTargetDir(),
                    firstMatchAbsolute,
                  );
                  this.debug(
                    `Glob search for ${pathName} found ${firstMatchAbsolute}, using relative path: ${currentPathSpec}`,
                  );
                  resolvedSuccessfully = true;
                } else {
                  this.debug(
                    `Glob search for '**/*${pathName}*' did not return a usable path. Path ${pathName} will be skipped.`,
                  );
                }
              } else {
                this.debug(
                  `Glob search for '**/*${pathName}*' found no files or an error. Path ${pathName} will be skipped.`,
                );
              }
            } catch (globError) {
              console.error(
                `Error during glob search for ${pathName}: ${getErrorMessage(globError)}`,
              );
            }
          } else {
            this.debug(
              `Glob tool not found. Path ${pathName} will be skipped.`,
            );
          }
        } else {
          console.error(
            `Error stating path ${pathName}. Path ${pathName} will be skipped.`,
          );
        }
      }
      if (resolvedSuccessfully) {
        pathSpecsToRead.push(currentPathSpec);
        atPathToResolvedSpecMap.set(pathName, currentPathSpec);
        contentLabelsForDisplay.push(pathName);
      }
    }

    // Construct the initial part of the query for the LLM
    let initialQueryText = '';
    for (let i = 0; i < parts.length; i++) {
      const chunk = parts[i];
      if ('text' in chunk) {
        initialQueryText += chunk.text;
      } else {
        // type === 'atPath'
        const resolvedSpec =
          chunk.fileData && atPathToResolvedSpecMap.get(chunk.fileData.fileUri);
        if (
          i > 0 &&
          initialQueryText.length > 0 &&
          !initialQueryText.endsWith(' ') &&
          resolvedSpec
        ) {
          // Add space if previous part was text and didn't end with space, or if previous was @path
          const prevPart = parts[i - 1];
          if (
            'text' in prevPart ||
            ('fileData' in prevPart &&
              atPathToResolvedSpecMap.has(prevPart.fileData!.fileUri))
          ) {
            initialQueryText += ' ';
          }
        }
        if (resolvedSpec) {
          initialQueryText += `@${resolvedSpec}`;
        } else {
          // If not resolved for reading (e.g. lone @ or invalid path that was skipped),
          // add the original @-string back, ensuring spacing if it's not the first element.
          if (
            i > 0 &&
            initialQueryText.length > 0 &&
            !initialQueryText.endsWith(' ') &&
            !chunk.fileData?.fileUri.startsWith(' ')
          ) {
            initialQueryText += ' ';
          }
          if (chunk.fileData?.fileUri) {
            initialQueryText += `@${chunk.fileData.fileUri}`;
          }
        }
      }
    }
    initialQueryText = initialQueryText.trim();
    // Inform user about ignored paths
    if (ignoredPaths.length > 0) {
      const ignoreType = respectGitIgnore ? 'git-ignored' : 'custom-ignored';
      this.debug(
        `Ignored ${ignoredPaths.length} ${ignoreType} files: ${ignoredPaths.join(', ')}`,
      );
    }

    const processedQueryParts: Part[] = [{ text: initialQueryText }];

    if (pathSpecsToRead.length === 0 && embeddedContext.length === 0) {
      // Fallback for lone "@" or completely invalid @-commands resulting in empty initialQueryText
      console.warn('No valid file paths found in @ commands to read.');
      return [{ text: initialQueryText }];
    }

    if (pathSpecsToRead.length > 0) {
      const toolArgs = {
        paths: pathSpecsToRead,
        respectGitIgnore, // Use configuration setting
      };

      const callId = `${readManyFilesTool.name}-${Date.now()}`;

      try {
        const invocation = readManyFilesTool.build(toolArgs);

        await this.sendUpdate({
          sessionUpdate: 'tool_call',
          toolCallId: callId,
          status: 'in_progress',
          title: invocation.getDescription(),
          content: [],
          locations: invocation.toolLocations(),
          kind: readManyFilesTool.kind,
        });

        const result = await invocation.execute(abortSignal);
        const content = toToolCallContent(result) || {
          type: 'content',
          content: {
            type: 'text',
            text: `Successfully read: ${contentLabelsForDisplay.join(', ')}`,
          },
        };
        await this.sendUpdate({
          sessionUpdate: 'tool_call_update',
          toolCallId: callId,
          status: 'completed',
          content: content ? [content] : [],
        });
        if (Array.isArray(result.llmContent)) {
          const fileContentRegex = /^--- (.*?) ---\n\n([\s\S]*?)\n\n$/;
          processedQueryParts.push({
            text: '\n--- Content from referenced files ---',
          });
          for (const part of result.llmContent) {
            if (typeof part === 'string') {
              const match = fileContentRegex.exec(part);
              if (match) {
                const filePathSpecInContent = match[1]; // This is a resolved pathSpec
                const fileActualContent = match[2].trim();
                processedQueryParts.push({
                  text: `\nContent from @${filePathSpecInContent}:\n`,
                });
                processedQueryParts.push({ text: fileActualContent });
              } else {
                processedQueryParts.push({ text: part });
              }
            } else {
              // part is a Part object.
              processedQueryParts.push(part);
            }
          }
        } else {
          console.warn(
            'read_many_files tool returned no content or empty content.',
          );
        }
      } catch (error: unknown) {
        await this.sendUpdate({
          sessionUpdate: 'tool_call_update',
          toolCallId: callId,
          status: 'failed',
          content: [
            {
              type: 'content',
              content: {
                type: 'text',
                text: `Error reading files (${contentLabelsForDisplay.join(', ')}): ${getErrorMessage(error)}`,
              },
            },
          ],
        });

        throw error;
      }
    }

    if (embeddedContext.length > 0) {
      processedQueryParts.push({
        text: '\n--- Content from referenced context ---',
      });

      for (const contextPart of embeddedContext) {
        processedQueryParts.push({
          text: `\nContent from @${contextPart.uri}:\n`,
        });
        if ('text' in contextPart) {
          processedQueryParts.push({
            text: contextPart.text,
          });
        } else {
          processedQueryParts.push({
            inlineData: {
              mimeType: contextPart.mimeType ?? 'application/octet-stream',
              data: contextPart.blob,
            },
          });
        }
      }
    }

    return processedQueryParts;
  }

  debug(msg: string) {
    if (this.config.getDebugMode()) {
      console.warn(msg);
    }
  }
}

function toToolCallContent(toolResult: ToolResult): acp.ToolCallContent | null {
  if (toolResult.error?.message) {
    throw new Error(toolResult.error.message);
  }

  if (toolResult.returnDisplay) {
    if (typeof toolResult.returnDisplay === 'string') {
      return {
        type: 'content',
        content: { type: 'text', text: toolResult.returnDisplay },
      };
    } else {
      return {
        type: 'diff',
        path: toolResult.returnDisplay.fileName,
        oldText: toolResult.returnDisplay.originalContent,
        newText: toolResult.returnDisplay.newContent,
      };
    }
  } else {
    return null;
  }
}

const basicPermissionOptions = [
  {
    optionId: ToolConfirmationOutcome.ProceedOnce,
    name: 'Allow',
    kind: 'allow_once',
  },
  {
    optionId: ToolConfirmationOutcome.Cancel,
    name: 'Reject',
    kind: 'reject_once',
  },
] as const;

function toPermissionOptions(
  confirmation: ToolCallConfirmationDetails,
): acp.PermissionOption[] {
  switch (confirmation.type) {
    case 'edit':
      return [
        {
          optionId: ToolConfirmationOutcome.ProceedAlways,
          name: 'Allow All Edits',
          kind: 'allow_always',
        },
        ...basicPermissionOptions,
      ];
    case 'exec':
      return [
        {
          optionId: ToolConfirmationOutcome.ProceedAlways,
          name: `Always Allow ${confirmation.rootCommand}`,
          kind: 'allow_always',
        },
        ...basicPermissionOptions,
      ];
    case 'mcp':
      return [
        {
          optionId: ToolConfirmationOutcome.ProceedAlwaysServer,
          name: `Always Allow ${confirmation.serverName}`,
          kind: 'allow_always',
        },
        {
          optionId: ToolConfirmationOutcome.ProceedAlwaysTool,
          name: `Always Allow ${confirmation.toolName}`,
          kind: 'allow_always',
        },
        ...basicPermissionOptions,
      ];
    case 'info':
      return [
        {
          optionId: ToolConfirmationOutcome.ProceedAlways,
          name: `Always Allow`,
          kind: 'allow_always',
        },
        ...basicPermissionOptions,
      ];
    default: {
      const unreachable: never = confirmation;
      throw new Error(`Unexpected: ${unreachable}`);
    }
  }
}<|MERGE_RESOLUTION|>--- conflicted
+++ resolved
@@ -28,14 +28,9 @@
 import * as acp from './acp.js';
 import { AcpFileSystemService } from './fileSystemService.js';
 import { Readable, Writable } from 'node:stream';
-<<<<<<< HEAD
 import type { Content, Part, FunctionCall, PartListUnion } from '@google/genai';
 import type { LoadedSettings } from '../config/settings.js';
-import { SettingScope } from '../config/settings.js';
-=======
-import { Content, Part, FunctionCall } from '@google/genai';
 import { LoadedSettings, SettingScope } from '../config/settings.js';
->>>>>>> 5bba15b0
 import * as fs from 'fs/promises';
 import * as path from 'path';
 import { z } from 'zod';
