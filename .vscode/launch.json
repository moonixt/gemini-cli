{
  // Use IntelliSense to learn about possible attributes.
  // Hover to view descriptions of existing attributes.
  // For more information, visit: https://go.microsoft.com/fwlink/?linkid=830387
  "version": "0.2.0",
  "configurations": [
    {
      "type": "node",
      "request": "launch",
      "name": "Build & Launch CLI",
      "runtimeExecutable": "npm",
      "runtimeArgs": ["run", "build-and-start"],
      "skipFiles": ["<node_internals>/**"],
      "cwd": "${workspaceFolder}",
      "console": "integratedTerminal",
      "env": {
        "GEMINI_SANDBOX": "false"
      }
    },
    {
      "name": "Launch Companion VS Code Extension",
      "type": "extensionHost",
      "request": "launch",
      "args": [
        "--extensionDevelopmentPath=${workspaceFolder}/packages/vscode-ide-companion"
      ],
      "outFiles": [
        "${workspaceFolder}/packages/vscode-ide-companion/dist/**/*.js"
      ],
      "preLaunchTask": "npm: build: vscode-ide-companion"
    },
    {
      "name": "Attach",
      "port": 9229,
      "request": "attach",
      "skipFiles": ["<node_internals>/**"],
      "type": "node",
      // fix source mapping when debugging in sandbox using global installation
      // note this does not interfere when remoteRoot is also ${workspaceFolder}/packages
      "remoteRoot": "/usr/local/share/npm-global/lib/node_modules/@gemini-cli",
      "localRoot": "${workspaceFolder}/packages"
    },
    {
      "type": "node",
      "request": "launch",
      "name": "Launch Program",
      "skipFiles": ["<node_internals>/**"],
      "program": "${file}",
      "outFiles": ["${workspaceFolder}/**/*.js"]
    },
    {
      "type": "node",
      "request": "launch",
      "name": "Debug Test File",
      "runtimeExecutable": "npm",
      "runtimeArgs": [
        "run",
        "test",
        "-w",
        "packages",
        "--",
        "--inspect-brk=9229",
        "--no-file-parallelism",
        "${input:testFile}"
      ],
      "cwd": "${workspaceFolder}",
      "console": "integratedTerminal",
      "internalConsoleOptions": "neverOpen",
      "skipFiles": ["<node_internals>/**"]
    },
    {
<<<<<<< HEAD
      "type": "node",
      "request": "launch",
      "name": "Launch Non-Interactive",
      "runtimeExecutable": "npm",
      "runtimeArgs": [
        "run",
        "start",
        "--",
        "--yolo",
        "true",
        "--prompt",
        "${input:prompt}"
      ],
      "cwd": "${workspaceFolder}",
      "console": "integratedTerminal",
=======
      "name": "Debug Integration Test File",
      "type": "node",
      "request": "launch",
      "runtimeExecutable": "npx",
      "runtimeArgs": [
        "vitest",
        "run",
        "--root",
        "./integration-tests",
        "--inspect-brk=9229",
        "${file}"
      ],
      "cwd": "${workspaceFolder}",
      "console": "integratedTerminal",
      "internalConsoleOptions": "neverOpen",
      "skipFiles": ["<node_internals>/**"],
>>>>>>> 56ad22b3
      "env": {
        "GEMINI_SANDBOX": "false"
      }
    }
  ],
  "inputs": [
    {
      "id": "testFile",
      "type": "promptString",
      "description": "Enter the path to the test file (e.g., ${workspaceFolder}/packages/cli/src/ui/components/LoadingIndicator.test.tsx)",
      "default": "${workspaceFolder}/packages/cli/src/ui/components/LoadingIndicator.test.tsx"
    },
    {
      "id": "prompt",
      "type": "promptString",
      "description": "Enter a prompt to send to the CLI.",
      "default": "What day is today?"
    }
  ]
}<|MERGE_RESOLUTION|>--- conflicted
+++ resolved
@@ -69,23 +69,6 @@
       "skipFiles": ["<node_internals>/**"]
     },
     {
-<<<<<<< HEAD
-      "type": "node",
-      "request": "launch",
-      "name": "Launch Non-Interactive",
-      "runtimeExecutable": "npm",
-      "runtimeArgs": [
-        "run",
-        "start",
-        "--",
-        "--yolo",
-        "true",
-        "--prompt",
-        "${input:prompt}"
-      ],
-      "cwd": "${workspaceFolder}",
-      "console": "integratedTerminal",
-=======
       "name": "Debug Integration Test File",
       "type": "node",
       "request": "launch",
@@ -102,7 +85,26 @@
       "console": "integratedTerminal",
       "internalConsoleOptions": "neverOpen",
       "skipFiles": ["<node_internals>/**"],
->>>>>>> 56ad22b3
+      "env": {
+        "GEMINI_SANDBOX": "false"
+      }
+    },
+    {
+      "type": "node",
+      "request": "launch",
+      "name": "Launch Non-Interactive",
+      "runtimeExecutable": "npm",
+      "runtimeArgs": [
+        "run",
+        "start",
+        "--",
+        "--yolo",
+        "true",
+        "--prompt",
+        "${input:prompt}"
+      ],
+      "cwd": "${workspaceFolder}",
+      "console": "integratedTerminal",
       "env": {
         "GEMINI_SANDBOX": "false"
       }
